--- conflicted
+++ resolved
@@ -1225,12 +1225,9 @@
           forkOptions: {
             env: {
               ...process.env,
-<<<<<<< HEAD
               __NEXT_PRIVATE_RENDER_RUNTIME: type,
-=======
               __NEXT_INCREMENTAL_CACHE_IPC_PORT: ipcPort + '',
               __NEXT_INCREMENTAL_CACHE_IPC_KEY: ipcValidationKey,
->>>>>>> 0814c82d
               __NEXT_PRIVATE_PREBUNDLED_REACT:
                 type === 'app'
                   ? config.experimental.serverActions
