import type { RemotePattern } from '../shared/lib/image-config'
import type { AppBuildManifest } from './webpack/plugins/app-build-manifest-plugin'
import type { PagesManifest } from './webpack/plugins/pages-manifest-plugin'
import type { ExportPathMap, NextConfigComplete } from '../server/config-shared'
import type {
  EdgeFunctionDefinition,
  MiddlewareManifest,
} from './webpack/plugins/middleware-plugin'
import type { ActionManifest } from './webpack/plugins/flight-client-entry-plugin'
import type { ExportOptions } from '../export'

import '../lib/setup-exception-listeners'
import { loadEnvConfig } from '@next/env'
import chalk from 'next/dist/compiled/chalk'
import crypto from 'crypto'
import { isMatch, makeRe } from 'next/dist/compiled/micromatch'
import { promises } from 'fs'
import os from 'os'
import { Worker } from '../lib/worker'
import { defaultConfig } from '../server/config-shared'
import devalue from 'next/dist/compiled/devalue'
import { escapeStringRegexp } from '../shared/lib/escape-regexp'
import findUp from 'next/dist/compiled/find-up'
import { nanoid } from 'next/dist/compiled/nanoid/index.cjs'
import { pathToRegexp } from 'next/dist/compiled/path-to-regexp'
import path from 'path'
import {
  STATIC_STATUS_PAGE_GET_INITIAL_PROPS_ERROR,
  PUBLIC_DIR_MIDDLEWARE_CONFLICT,
  MIDDLEWARE_FILENAME,
  PAGES_DIR_ALIAS,
  INSTRUMENTATION_HOOK_FILENAME,
} from '../lib/constants'
import { fileExists } from '../lib/file-exists'
import { findPagesDir } from '../lib/find-pages-dir'
import loadCustomRoutes, {
  CustomRoutes,
  normalizeRouteRegex,
  Redirect,
  Rewrite,
  RouteType,
} from '../lib/load-custom-routes'
import { getRedirectStatus, modifyRouteRegex } from '../lib/redirect-status'
import { nonNullable } from '../lib/non-nullable'
import { recursiveDelete } from '../lib/recursive-delete'
import { verifyPartytownSetup } from '../lib/verify-partytown-setup'
import {
  BUILD_ID_FILE,
  BUILD_MANIFEST,
  CLIENT_STATIC_FILES_PATH,
  EXPORT_DETAIL,
  EXPORT_MARKER,
  FONT_MANIFEST,
  IMAGES_MANIFEST,
  PAGES_MANIFEST,
  PHASE_PRODUCTION_BUILD,
  PRERENDER_MANIFEST,
  CLIENT_REFERENCE_MANIFEST,
  REACT_LOADABLE_MANIFEST,
  ROUTES_MANIFEST,
  SERVER_DIRECTORY,
  SERVER_FILES_MANIFEST,
  STATIC_STATUS_PAGES,
  MIDDLEWARE_MANIFEST,
  APP_PATHS_MANIFEST,
  APP_PATH_ROUTES_MANIFEST,
  APP_BUILD_MANIFEST,
  FLIGHT_SERVER_CSS_MANIFEST,
  RSC_MODULE_TYPES,
  NEXT_FONT_MANIFEST,
  SUBRESOURCE_INTEGRITY_MANIFEST,
  MIDDLEWARE_BUILD_MANIFEST,
  MIDDLEWARE_REACT_LOADABLE_MANIFEST,
  TURBO_TRACE_DEFAULT_MEMORY_LIMIT,
  TRACE_OUTPUT_VERSION,
  SERVER_REFERENCE_MANIFEST,
} from '../shared/lib/constants'
import { getSortedRoutes, isDynamicRoute } from '../shared/lib/router/utils'
import { __ApiPreviewProps } from '../server/api-utils'
import loadConfig from '../server/config'
import { BuildManifest } from '../server/get-page-files'
import { normalizePagePath } from '../shared/lib/page-path/normalize-page-path'
import { getPagePath } from '../server/require'
import * as ciEnvironment from '../telemetry/ci-info'
import {
  eventBuildOptimize,
  eventCliSession,
  eventBuildFeatureUsage,
  eventNextPlugins,
  EVENT_BUILD_FEATURE_USAGE,
  EventBuildFeatureUsage,
  eventPackageUsedInGetServerSideProps,
  eventBuildCompleted,
} from '../telemetry/events'
import { Telemetry } from '../telemetry/storage'
import {
  isDynamicMetadataRoute,
  getPageStaticInfo,
} from './analysis/get-page-static-info'
import { createPagesMapping, getPageFilePath } from './entries'
import { generateBuildId } from './generate-build-id'
import { isWriteable } from './is-writeable'
import * as Log from './output/log'
import createSpinner from './spinner'
import { trace, flushAllTraces, setGlobal } from '../trace'
import {
  detectConflictingPaths,
  computeFromManifest,
  getJsPageSizeInKb,
  PageInfo,
  printCustomRoutes,
  printTreeView,
  copyTracedFiles,
  isReservedPage,
  AppConfig,
} from './utils'
import { writeBuildId } from './write-build-id'
import { normalizeLocalePath } from '../shared/lib/i18n/normalize-locale-path'
import isError, { NextError } from '../lib/is-error'
import { isEdgeRuntime } from '../lib/is-edge-runtime'
import { recursiveCopy } from '../lib/recursive-copy'
import { recursiveReadDir } from '../lib/recursive-readdir'
import {
  lockfilePatchPromise,
  teardownTraceSubscriber,
  teardownCrashReporter,
  loadBindings,
  teardownHeapProfiler,
} from './swc'
import { getNamedRouteRegex } from '../shared/lib/router/utils/route-regex'
import { flatReaddir } from '../lib/flat-readdir'
import { eventSwcPlugins } from '../telemetry/events/swc-plugins'
import { normalizeAppPath } from '../shared/lib/router/utils/app-paths'
import {
  RSC,
  RSC_CONTENT_TYPE_HEADER,
  RSC_VARY_HEADER,
} from '../client/components/app-router-headers'
import { webpackBuild } from './webpack-build'
import { NextBuildContext } from './build-context'
import { normalizePathSep } from '../shared/lib/page-path/normalize-path-sep'
import { isAppRouteRoute } from '../lib/is-app-route-route'
import { createClientRouterFilter } from '../lib/create-client-router-filter'
import { createValidFileMatcher } from '../server/lib/find-page-file'
import { startTypeChecking } from './type-check'
import { generateInterceptionRoutesRewrites } from '../lib/generate-interception-routes-rewrites'

export type SsgRoute = {
  initialRevalidateSeconds: number | false
  srcRoute: string | null
  dataRoute: string | null
  initialStatus?: number
  initialHeaders?: Record<string, string>
}

export type DynamicSsgRoute = {
  routeRegex: string
  fallback: string | null | false
  dataRoute: string | null
  dataRouteRegex: string | null
}

export type PrerenderManifest = {
  version: 4
  routes: { [route: string]: SsgRoute }
  dynamicRoutes: { [route: string]: DynamicSsgRoute }
  notFoundRoutes: string[]
  preview: __ApiPreviewProps
}

async function generateClientSsgManifest(
  prerenderManifest: PrerenderManifest,
  {
    buildId,
    distDir,
    locales,
  }: { buildId: string; distDir: string; locales: string[] }
) {
  const ssgPages = new Set<string>(
    [
      ...Object.entries(prerenderManifest.routes)
        // Filter out dynamic routes
        .filter(([, { srcRoute }]) => srcRoute == null)
        .map(([route]) => normalizeLocalePath(route, locales).pathname),
      ...Object.keys(prerenderManifest.dynamicRoutes),
    ].sort()
  )

  const clientSsgManifestContent = `self.__SSG_MANIFEST=${devalue(
    ssgPages
  )};self.__SSG_MANIFEST_CB&&self.__SSG_MANIFEST_CB()`

  await promises.writeFile(
    path.join(distDir, CLIENT_STATIC_FILES_PATH, buildId, '_ssgManifest.js'),
    clientSsgManifestContent
  )
}

function pageToRoute(page: string) {
  const routeRegex = getNamedRouteRegex(page, true)
  return {
    page,
    regex: normalizeRouteRegex(routeRegex.re.source),
    routeKeys: routeRegex.routeKeys,
    namedRegex: routeRegex.namedRegex,
  }
}

export default async function build(
  dir: string,
  reactProductionProfiling = false,
  debugOutput = false,
  runLint = true,
  noMangling = false,
  appDirOnly = false,
  turboNextBuild = false,
  buildMode: 'default' | 'experimental-compile' | 'experimental-generate'
): Promise<void> {
  const isCompile = buildMode === 'experimental-compile'
  const isGenerate = buildMode === 'experimental-generate'

  let hasAppDir = false
  try {
    const nextBuildSpan = trace('next-build', undefined, {
      version: process.env.__NEXT_VERSION as string,
    })

    NextBuildContext.nextBuildSpan = nextBuildSpan
    NextBuildContext.dir = dir
    NextBuildContext.appDirOnly = appDirOnly
    NextBuildContext.reactProductionProfiling = reactProductionProfiling
    NextBuildContext.noMangling = noMangling

    const buildResult = await nextBuildSpan.traceAsyncFn(async () => {
      // attempt to load global env values so they are available in next.config.js
      const { loadedEnvFiles } = nextBuildSpan
        .traceChild('load-dotenv')
        .traceFn(() => loadEnvConfig(dir, false, Log))
      NextBuildContext.loadedEnvFiles = loadedEnvFiles

      const config: NextConfigComplete = await nextBuildSpan
        .traceChild('load-next-config')
        .traceAsyncFn(() => loadConfig(PHASE_PRODUCTION_BUILD, dir))
      NextBuildContext.config = config

      let configOutDir = 'out'
      if (config.output === 'export' && config.distDir !== '.next') {
        // In the past, a user had to run "next build" to generate
        // ".next" (or whatever the distDir) followed by "next export"
        // to generate "out" (or whatever the outDir). However, when
        // "output: export" is configured, "next build" does both steps.
        // So the user-configured dirDir is actually the outDir.
        configOutDir = config.distDir
        config.distDir = '.next'
      }
      const distDir = path.join(dir, config.distDir)
      setGlobal('phase', PHASE_PRODUCTION_BUILD)
      setGlobal('distDir', distDir)

      let buildId: string = ''

      if (isGenerate) {
        buildId = await promises.readFile(
          path.join(distDir, 'BUILD_ID'),
          'utf8'
        )
      } else {
        buildId = await nextBuildSpan
          .traceChild('generate-buildid')
          .traceAsyncFn(() => generateBuildId(config.generateBuildId, nanoid))
      }
      NextBuildContext.buildId = buildId

      const customRoutes: CustomRoutes = await nextBuildSpan
        .traceChild('load-custom-routes')
        .traceAsyncFn(() => loadCustomRoutes(config))

      const { headers, rewrites, redirects } = customRoutes
      NextBuildContext.rewrites = rewrites
      NextBuildContext.originalRewrites = config._originalRewrites
      NextBuildContext.originalRedirects = config._originalRedirects

      const cacheDir = path.join(distDir, 'cache')
      if (ciEnvironment.isCI && !ciEnvironment.hasNextSupport) {
        const hasCache = await fileExists(cacheDir)

        if (!hasCache) {
          // Intentionally not piping to stderr in case people fail in CI when
          // stderr is detected.
          console.log(
            `${Log.prefixes.warn} No build cache found. Please configure build caching for faster rebuilds. Read more: https://nextjs.org/docs/messages/no-cache`
          )
        }
      }

      const telemetry = new Telemetry({ distDir })

      setGlobal('telemetry', telemetry)

      const publicDir = path.join(dir, 'public')
      const isAppDirEnabled = !!config.experimental.appDir
      const { pagesDir, appDir } = findPagesDir(dir, isAppDirEnabled)
      NextBuildContext.pagesDir = pagesDir
      NextBuildContext.appDir = appDir
      hasAppDir = Boolean(appDir)

      if (isAppDirEnabled && hasAppDir) {
        if (
          (!process.env.__NEXT_TEST_MODE ||
            process.env.__NEXT_TEST_MODE === 'e2e') &&
          ciEnvironment.hasNextSupport
        ) {
          const requireHook = require.resolve('../server/require-hook')
          const contents = await promises.readFile(requireHook, 'utf8')
          await promises.writeFile(
            requireHook,
            `process.env.__NEXT_PRIVATE_PREBUNDLED_REACT = '${
              config.experimental.serverActions ? 'experimental' : 'next'
            }'\n${contents}`
          )
        }
      }

      const isSrcDir = path
        .relative(dir, pagesDir || appDir || '')
        .startsWith('src')
      const hasPublicDir = await fileExists(publicDir)

      telemetry.record(
        eventCliSession(dir, config, {
          webpackVersion: 5,
          cliCommand: 'build',
          isSrcDir,
          hasNowJson: !!(await findUp('now.json', { cwd: dir })),
          isCustomServer: null,
          turboFlag: false,
          pagesDir: !!pagesDir,
          appDir: !!appDir,
        })
      )

      eventNextPlugins(path.resolve(dir)).then((events) =>
        telemetry.record(events)
      )

      eventSwcPlugins(path.resolve(dir), config).then((events) =>
        telemetry.record(events)
      )

      const ignoreESLint = Boolean(config.eslint.ignoreDuringBuilds)
      const shouldLint = !ignoreESLint && runLint

      const typeCheckingOptions: Parameters<typeof startTypeChecking>[0] = {
        dir,
        appDir,
        pagesDir,
        runLint,
        shouldLint,
        ignoreESLint,
        telemetry,
        nextBuildSpan,
        config,
        cacheDir,
      }

      // For app directory, we run type checking after build. That's because
      // we dynamically generate types for each layout and page in the app
      // directory.
      if (!appDir && !isCompile) await startTypeChecking(typeCheckingOptions)

      if (appDir && 'exportPathMap' in config) {
        Log.error(
          'The "exportPathMap" configuration cannot be used with the "app" directory. Please use generateStaticParams() instead.'
        )
        await telemetry.flush()
        process.exit(1)
      }

      const buildLintEvent: EventBuildFeatureUsage = {
        featureName: 'build-lint',
        invocationCount: shouldLint ? 1 : 0,
      }
      telemetry.record({
        eventName: EVENT_BUILD_FEATURE_USAGE,
        payload: buildLintEvent,
      })
      let buildSpinner: ReturnType<typeof createSpinner> = {
        stopAndPersist() {
          return this
        },
      } as any

      if (!isGenerate) {
        buildSpinner = createSpinner({
          prefixText: `${Log.prefixes.info} Creating an optimized production build`,
        })
      }

      NextBuildContext.buildSpinner = buildSpinner

      const validFileMatcher = createValidFileMatcher(
        config.pageExtensions,
        appDir
      )

      const pagesPaths =
        !appDirOnly && pagesDir
          ? await nextBuildSpan
              .traceChild('collect-pages')
              .traceAsyncFn(() =>
                recursiveReadDir(pagesDir, validFileMatcher.isPageFile)
              )
          : []

      const middlewareDetectionRegExp = new RegExp(
        `^${MIDDLEWARE_FILENAME}\\.(?:${config.pageExtensions.join('|')})$`
      )

      const instrumentationHookDetectionRegExp = new RegExp(
        `^${INSTRUMENTATION_HOOK_FILENAME}\\.(?:${config.pageExtensions.join(
          '|'
        )})$`
      )

      const rootDir = path.join((pagesDir || appDir)!, '..')
      const instrumentationHookEnabled = Boolean(
        config.experimental.instrumentationHook
      )
      const rootPaths = (
        await flatReaddir(rootDir, [
          middlewareDetectionRegExp,
          ...(instrumentationHookEnabled
            ? [instrumentationHookDetectionRegExp]
            : []),
        ])
      ).map((absoluteFile) => absoluteFile.replace(dir, ''))

      const hasInstrumentationHook = rootPaths.some((p) =>
        p.includes(INSTRUMENTATION_HOOK_FILENAME)
      )
      NextBuildContext.hasInstrumentationHook = hasInstrumentationHook

      const previewProps: __ApiPreviewProps = {
        previewModeId: crypto.randomBytes(16).toString('hex'),
        previewModeSigningKey: crypto.randomBytes(32).toString('hex'),
        previewModeEncryptionKey: crypto.randomBytes(32).toString('hex'),
      }
      NextBuildContext.previewProps = previewProps

      const mappedPages = nextBuildSpan
        .traceChild('create-pages-mapping')
        .traceFn(() =>
          createPagesMapping({
            isDev: false,
            pageExtensions: config.pageExtensions,
            pagesType: 'pages',
            pagePaths: pagesPaths,
            pagesDir,
          })
        )
      NextBuildContext.mappedPages = mappedPages

      let mappedAppPages: { [page: string]: string } | undefined
      let denormalizedAppPages: string[] | undefined

      if (appDir) {
        const appPaths = await nextBuildSpan
          .traceChild('collect-app-paths')
          .traceAsyncFn(() =>
            recursiveReadDir(
              appDir,
              (absolutePath) =>
                validFileMatcher.isAppRouterPage(absolutePath) ||
                // For now we only collect the root /not-found page in the app
                // directory as the 404 fallback
                validFileMatcher.isRootNotFound(absolutePath),
              undefined,
              (part) => part.startsWith('_')
            )
          )

        mappedAppPages = nextBuildSpan
          .traceChild('create-app-mapping')
          .traceFn(() =>
            createPagesMapping({
              pagePaths: appPaths,
              isDev: false,
              pagesType: 'app',
              pageExtensions: config.pageExtensions,
              pagesDir: pagesDir,
            })
          )

        // If the metadata route doesn't contain generating dynamic exports,
        // we can replace the dynamic catch-all route and use the static route instead.
        for (const [pageKey, pagePath] of Object.entries(mappedAppPages)) {
          if (pageKey.includes('[[...__metadata_id__]]')) {
            const pageFilePath = getPageFilePath({
              absolutePagePath: pagePath,
              pagesDir,
              appDir,
              rootDir,
            })

            const isDynamic = await isDynamicMetadataRoute(pageFilePath)
            if (!isDynamic) {
              delete mappedAppPages[pageKey]
              mappedAppPages[pageKey.replace('[[...__metadata_id__]]/', '')] =
                pagePath
            }

            if (
              pageKey.includes('sitemap.xml/[[...__metadata_id__]]') &&
              isDynamic
            ) {
              delete mappedAppPages[pageKey]
              mappedAppPages[
                pageKey.replace(
                  'sitemap.xml/[[...__metadata_id__]]',
                  'sitemap/[__metadata_id__]'
                )
              ] = pagePath
            }
          }
        }

        NextBuildContext.mappedAppPages = mappedAppPages
      }

      let mappedRootPaths: { [page: string]: string } = {}
      if (rootPaths.length > 0) {
        mappedRootPaths = createPagesMapping({
          isDev: false,
          pageExtensions: config.pageExtensions,
          pagePaths: rootPaths,
          pagesType: 'root',
          pagesDir: pagesDir,
        })
      }
      NextBuildContext.mappedRootPaths = mappedRootPaths

      const pagesPageKeys = Object.keys(mappedPages)

      const conflictingAppPagePaths: [pagePath: string, appPath: string][] = []
      const appPageKeys: string[] = []
      if (mappedAppPages) {
        denormalizedAppPages = Object.keys(mappedAppPages)
        for (const appKey of denormalizedAppPages) {
          const normalizedAppPageKey = normalizeAppPath(appKey)
          const pagePath = mappedPages[normalizedAppPageKey]
          if (pagePath) {
            const appPath = mappedAppPages[appKey]
            conflictingAppPagePaths.push([
              pagePath.replace(/^private-next-pages/, 'pages'),
              appPath.replace(/^private-next-app-dir/, 'app'),
            ])
          }
          appPageKeys.push(normalizedAppPageKey)
        }
      }

      // Interception routes are modelled as beforeFiles rewrites
      rewrites.beforeFiles.unshift(
        ...generateInterceptionRoutesRewrites(appPageKeys)
      )

      const totalAppPagesCount = appPageKeys.length

      const pageKeys = {
        pages: pagesPageKeys,
        app: appPageKeys.length > 0 ? appPageKeys : undefined,
      }

      const numConflictingAppPaths = conflictingAppPagePaths.length
      if (mappedAppPages && numConflictingAppPaths > 0) {
        Log.error(
          `Conflicting app and page file${
            numConflictingAppPaths === 1 ? ' was' : 's were'
          } found, please remove the conflicting files to continue:`
        )
        for (const [pagePath, appPath] of conflictingAppPagePaths) {
          Log.error(`  "${pagePath}" - "${appPath}"`)
        }
        await telemetry.flush()
        process.exit(1)
      }

      const conflictingPublicFiles: string[] = []
      const hasPages404 = mappedPages['/404']?.startsWith(PAGES_DIR_ALIAS)
      const hasApp404 = !!mappedAppPages?.['/_not-found']
      const hasCustomErrorPage =
        mappedPages['/_error'].startsWith(PAGES_DIR_ALIAS)

      if (hasPublicDir) {
        const hasPublicUnderScoreNextDir = await fileExists(
          path.join(publicDir, '_next')
        )
        if (hasPublicUnderScoreNextDir) {
          throw new Error(PUBLIC_DIR_MIDDLEWARE_CONFLICT)
        }
      }

      await nextBuildSpan
        .traceChild('public-dir-conflict-check')
        .traceAsyncFn(async () => {
          // Check if pages conflict with files in `public`
          // Only a page of public file can be served, not both.
          for (const page in mappedPages) {
            const hasPublicPageFile = await fileExists(
              path.join(publicDir, page === '/' ? '/index' : page),
              'file'
            )
            if (hasPublicPageFile) {
              conflictingPublicFiles.push(page)
            }
          }

          const numConflicting = conflictingPublicFiles.length

          if (numConflicting) {
            throw new Error(
              `Conflicting public and page file${
                numConflicting === 1 ? ' was' : 's were'
              } found. https://nextjs.org/docs/messages/conflicting-public-file-page\n${conflictingPublicFiles.join(
                '\n'
              )}`
            )
          }
        })

      const nestedReservedPages = pageKeys.pages.filter((page) => {
        return (
          page.match(/\/(_app|_document|_error)$/) && path.dirname(page) !== '/'
        )
      })

      if (nestedReservedPages.length) {
        Log.warn(
          `The following reserved Next.js pages were detected not directly under the pages directory:\n` +
            nestedReservedPages.join('\n') +
            `\nSee more info here: https://nextjs.org/docs/messages/nested-reserved-page\n`
        )
      }

      const restrictedRedirectPaths = ['/_next'].map((p) =>
        config.basePath ? `${config.basePath}${p}` : p
      )

      const buildCustomRoute = (
        r: {
          source: string
          locale?: false
          basePath?: false
          statusCode?: number
          destination?: string
        },
        type: RouteType
      ) => {
        const keys: any[] = []

        const routeRegex = pathToRegexp(r.source, keys, {
          strict: true,
          sensitive: false,
          delimiter: '/', // default is `/#?`, but Next does not pass query info
        })
        let regexSource = routeRegex.source

        if (!(r as any).internal) {
          regexSource = modifyRouteRegex(
            routeRegex.source,
            type === 'redirect' ? restrictedRedirectPaths : undefined
          )
        }

        return {
          ...r,
          ...(type === 'redirect'
            ? {
                statusCode: getRedirectStatus(r as Redirect),
                permanent: undefined,
              }
            : {}),
          regex: normalizeRouteRegex(regexSource),
        }
      }

      const routesManifestPath = path.join(distDir, ROUTES_MANIFEST)
      const routesManifest: {
        version: number
        pages404: boolean
        basePath: string
        redirects: Array<ReturnType<typeof buildCustomRoute>>
        rewrites?:
          | Array<ReturnType<typeof buildCustomRoute>>
          | {
              beforeFiles: Array<ReturnType<typeof buildCustomRoute>>
              afterFiles: Array<ReturnType<typeof buildCustomRoute>>
              fallback: Array<ReturnType<typeof buildCustomRoute>>
            }
        headers: Array<ReturnType<typeof buildCustomRoute>>
        staticRoutes: Array<{
          page: string
          regex: string
          namedRegex?: string
          routeKeys?: { [key: string]: string }
        }>
        dynamicRoutes: Array<{
          page: string
          regex: string
          namedRegex?: string
          routeKeys?: { [key: string]: string }
        }>
        dataRoutes: Array<{
          page: string
          routeKeys?: { [key: string]: string }
          dataRouteRegex: string
          namedDataRouteRegex?: string
        }>
        i18n?: {
          domains?: Array<{
            http?: true
            domain: string
            locales?: string[]
            defaultLocale: string
          }>
          locales: string[]
          defaultLocale: string
          localeDetection?: false
        }
        rsc: {
          header: typeof RSC
          varyHeader: typeof RSC_VARY_HEADER
        }
        skipMiddlewareUrlNormalize?: boolean
      } = nextBuildSpan.traceChild('generate-routes-manifest').traceFn(() => {
        const sortedRoutes = getSortedRoutes([
          ...pageKeys.pages,
          ...(pageKeys.app ?? []),
        ])
        const dynamicRoutes: Array<ReturnType<typeof pageToRoute>> = []
        const staticRoutes: typeof dynamicRoutes = []

        for (const route of sortedRoutes) {
          if (isDynamicRoute(route)) {
            dynamicRoutes.push(pageToRoute(route))
          } else if (!isReservedPage(route)) {
            staticRoutes.push(pageToRoute(route))
          }
        }

        return {
          version: 3,
          pages404: true,
          basePath: config.basePath,
          redirects: redirects.map((r: any) => buildCustomRoute(r, 'redirect')),
          headers: headers.map((r: any) => buildCustomRoute(r, 'header')),
          dynamicRoutes,
          staticRoutes,
          dataRoutes: [],
          i18n: config.i18n || undefined,
          rsc: {
            header: RSC,
            varyHeader: RSC_VARY_HEADER,
            contentTypeHeader: RSC_CONTENT_TYPE_HEADER,
          },
          skipMiddlewareUrlNormalize: config.skipMiddlewareUrlNormalize,
        }
      })

      if (rewrites.beforeFiles.length === 0 && rewrites.fallback.length === 0) {
        routesManifest.rewrites = rewrites.afterFiles.map((r: any) =>
          buildCustomRoute(r, 'rewrite')
        )
      } else {
        routesManifest.rewrites = {
          beforeFiles: rewrites.beforeFiles.map((r: any) =>
            buildCustomRoute(r, 'rewrite')
          ),
          afterFiles: rewrites.afterFiles.map((r: any) =>
            buildCustomRoute(r, 'rewrite')
          ),
          fallback: rewrites.fallback.map((r: any) =>
            buildCustomRoute(r, 'rewrite')
          ),
        }
      }
      const combinedRewrites: Rewrite[] = [
        ...rewrites.beforeFiles,
        ...rewrites.afterFiles,
        ...rewrites.fallback,
      ]

      if (config.experimental.clientRouterFilter) {
        const nonInternalRedirects = (config._originalRedirects || []).filter(
          (r: any) => !r.internal
        )
        const clientRouterFilters = createClientRouterFilter(
          appPageKeys,
          config.experimental.clientRouterFilterRedirects
            ? nonInternalRedirects
            : [],
          config.experimental.clientRouterFilterAllowedRate
        )

        NextBuildContext.clientRouterFilters = clientRouterFilters
      }

      const distDirCreated = await nextBuildSpan
        .traceChild('create-dist-dir')
        .traceAsyncFn(async () => {
          try {
            await promises.mkdir(distDir, { recursive: true })
            return true
          } catch (err) {
            if (isError(err) && err.code === 'EPERM') {
              return false
            }
            throw err
          }
        })

      if (!distDirCreated || !(await isWriteable(distDir))) {
        throw new Error(
          '> Build directory is not writeable. https://nextjs.org/docs/messages/build-dir-not-writeable'
        )
      }

      if (config.cleanDistDir && !isGenerate) {
        await recursiveDelete(distDir, /^cache/)
      }

      // Ensure commonjs handling is used for files in the distDir (generally .next)
      // Files outside of the distDir can be "type": "module"
      await promises.writeFile(
        path.join(distDir, 'package.json'),
        '{"type": "commonjs"}'
      )

      // We need to write the manifest with rewrites before build
      await nextBuildSpan
        .traceChild('write-routes-manifest')
        .traceAsyncFn(() =>
          promises.writeFile(
            routesManifestPath,
            JSON.stringify(routesManifest),
            'utf8'
          )
        )

      const outputFileTracingRoot =
        config.experimental.outputFileTracingRoot || dir

      const manifestPath = path.join(distDir, SERVER_DIRECTORY, PAGES_MANIFEST)

      const { incrementalCacheHandlerPath } = config.experimental

      const requiredServerFiles = nextBuildSpan
        .traceChild('generate-required-server-files')
        .traceFn(() => ({
          version: 1,
          config: {
            ...config,
            configFile: undefined,
            ...(ciEnvironment.hasNextSupport
              ? {
                  compress: false,
                }
              : {}),
            experimental: {
              ...config.experimental,
              trustHostHeader: ciEnvironment.hasNextSupport,
              incrementalCacheHandlerPath: incrementalCacheHandlerPath
                ? path.relative(distDir, incrementalCacheHandlerPath)
                : undefined,
            },
          },
          appDir: dir,
          relativeAppDir: path.relative(outputFileTracingRoot, dir),
          files: [
            ROUTES_MANIFEST,
            path.relative(distDir, manifestPath),
            BUILD_MANIFEST,
            PRERENDER_MANIFEST,
            path.join(SERVER_DIRECTORY, MIDDLEWARE_MANIFEST),
            path.join(SERVER_DIRECTORY, MIDDLEWARE_BUILD_MANIFEST + '.js'),
            path.join(
              SERVER_DIRECTORY,
              MIDDLEWARE_REACT_LOADABLE_MANIFEST + '.js'
            ),
            ...(appDir
              ? [
                  ...(config.experimental.sri
                    ? [
                        path.join(
                          SERVER_DIRECTORY,
                          SUBRESOURCE_INTEGRITY_MANIFEST + '.js'
                        ),
                        path.join(
                          SERVER_DIRECTORY,
                          SUBRESOURCE_INTEGRITY_MANIFEST + '.json'
                        ),
                      ]
                    : []),
                  path.join(SERVER_DIRECTORY, APP_PATHS_MANIFEST),
                  APP_BUILD_MANIFEST,
                  path.join(
                    SERVER_DIRECTORY,
                    CLIENT_REFERENCE_MANIFEST + '.js'
                  ),
                  path.join(
                    SERVER_DIRECTORY,
                    CLIENT_REFERENCE_MANIFEST + '.json'
                  ),
                  path.join(
                    SERVER_DIRECTORY,
                    FLIGHT_SERVER_CSS_MANIFEST + '.js'
                  ),
                  path.join(
                    SERVER_DIRECTORY,
                    FLIGHT_SERVER_CSS_MANIFEST + '.json'
                  ),
                  path.join(
                    SERVER_DIRECTORY,
                    SERVER_REFERENCE_MANIFEST + '.js'
                  ),
                  path.join(
                    SERVER_DIRECTORY,
                    SERVER_REFERENCE_MANIFEST + '.json'
                  ),
                ]
              : []),
            REACT_LOADABLE_MANIFEST,
            config.optimizeFonts
              ? path.join(SERVER_DIRECTORY, FONT_MANIFEST)
              : null,
            BUILD_ID_FILE,
            appDir ? path.join(SERVER_DIRECTORY, APP_PATHS_MANIFEST) : null,
            path.join(SERVER_DIRECTORY, NEXT_FONT_MANIFEST + '.js'),
            path.join(SERVER_DIRECTORY, NEXT_FONT_MANIFEST + '.json'),
            ...(hasInstrumentationHook
              ? [
                  path.join(
                    SERVER_DIRECTORY,
                    `${INSTRUMENTATION_HOOK_FILENAME}.js`
                  ),
                  path.join(
                    SERVER_DIRECTORY,
                    `edge-${INSTRUMENTATION_HOOK_FILENAME}.js`
                  ),
                ]
              : []),
          ]
            .filter(nonNullable)
            .map((file) => path.join(config.distDir, file)),
          ignore: [] as string[],
        }))

      let binding = (await loadBindings()) as any

      async function turbopackBuild() {
        const turboNextBuildStart = process.hrtime()
        await binding.turbo.nextBuild(NextBuildContext)
        const [duration] = process.hrtime(turboNextBuildStart)
        return { duration, turbotraceContext: null }
      }

      let runTurbotrace = async (_staticPages: Set<string>) => {}
      let turboTasksForTrace: unknown

      if (!isGenerate) {
        const { duration: webpackBuildDuration, turbotraceContext } =
          turboNextBuild ? await turbopackBuild() : await webpackBuild()

        telemetry.record(
          eventBuildCompleted(pagesPaths, {
            durationInSeconds: webpackBuildDuration,
            totalAppPagesCount,
          })
        )

        runTurbotrace = async function (staticPages: Set<string>) {
          if (!turbotraceContext) {
            return
          }
          if (
            !binding?.isWasm &&
            typeof binding.turbo.startTrace === 'function'
          ) {
            let turbotraceOutputPath: string | undefined
            let turbotraceFiles: string[] | undefined
            turboTasksForTrace = binding.turbo.createTurboTasks(
              (config.experimental.turbotrace?.memoryLimit ??
                TURBO_TRACE_DEFAULT_MEMORY_LIMIT) *
                1024 *
                1024
            )

            const { entriesTrace, chunksTrace } = turbotraceContext
            if (entriesTrace) {
              const {
                appDir: turbotraceContextAppDir,
                depModArray,
                entryNameMap,
                outputPath,
                action,
              } = entriesTrace
              const depModSet = new Set(depModArray)
              const filesTracedInEntries: string[] =
                await binding.turbo.startTrace(action, turboTasksForTrace)

              const { contextDirectory, input: entriesToTrace } = action

              // only trace the assets under the appDir
              // exclude files from node_modules, entries and processed by webpack
              const filesTracedFromEntries = filesTracedInEntries
                .map((f) => path.join(contextDirectory, f))
                .filter(
                  (f) =>
                    !f.includes('/node_modules/') &&
                    f.startsWith(turbotraceContextAppDir) &&
                    !entriesToTrace.includes(f) &&
                    !depModSet.has(f)
                )
              if (filesTracedFromEntries.length) {
                // The turbo trace doesn't provide the traced file type and reason at present
                // let's write the traced files into the first [entry].nft.json
                const [[, entryName]] = Array.from<[string, string]>(
                  entryNameMap.entries()
                ).filter(([k]) => k.startsWith(turbotraceContextAppDir))
                const traceOutputPath = path.join(
                  outputPath,
                  `../${entryName}.js.nft.json`
                )
                const traceOutputDir = path.dirname(traceOutputPath)

                turbotraceOutputPath = traceOutputPath
                turbotraceFiles = filesTracedFromEntries.map((file) =>
                  path.relative(traceOutputDir, file)
                )
              }
            }
            if (chunksTrace) {
              const { action, outputPath } = chunksTrace
              action.input = action.input.filter((f: any) => {
                const outputPagesPath = path.join(outputPath, '..', 'pages')
                return (
                  !f.startsWith(outputPagesPath) ||
                  !staticPages.has(
                    // strip `outputPagesPath` and file ext from absolute
                    f.substring(outputPagesPath.length, f.length - 3)
                  )
                )
              })
              await binding.turbo.startTrace(action, turboTasksForTrace)
              if (turbotraceOutputPath && turbotraceFiles) {
                const existedNftFile = await promises
                  .readFile(turbotraceOutputPath, 'utf8')
                  .then((existedContent) => JSON.parse(existedContent))
                  .catch(() => ({
                    version: TRACE_OUTPUT_VERSION,
                    files: [],
                  }))
                existedNftFile.files.push(...turbotraceFiles)
                const filesSet = new Set(existedNftFile.files)
                existedNftFile.files = [...filesSet]
                await promises.writeFile(
                  turbotraceOutputPath,
                  JSON.stringify(existedNftFile),
                  'utf8'
                )
              }
            }
          }
        }
      }

      // For app directory, we run type checking after build.
      if (appDir && !(isCompile || isGenerate)) {
        await startTypeChecking(typeCheckingOptions)
      }

      const postCompileSpinner = createSpinner({
        prefixText: `${Log.prefixes.info} Collecting page data`,
      })

      const buildManifestPath = path.join(distDir, BUILD_MANIFEST)
      const appBuildManifestPath = path.join(distDir, APP_BUILD_MANIFEST)

      let staticAppPagesCount = 0
      let serverAppPagesCount = 0
      let edgeRuntimeAppCount = 0
      let edgeRuntimePagesCount = 0
      const ssgPages = new Set<string>()
      const ssgStaticFallbackPages = new Set<string>()
      const ssgBlockingFallbackPages = new Set<string>()
      const staticPages = new Set<string>()
      const invalidPages = new Set<string>()
      const hybridAmpPages = new Set<string>()
      const serverPropsPages = new Set<string>()
      const additionalSsgPaths = new Map<string, Array<string>>()
      const additionalSsgPathsEncoded = new Map<string, Array<string>>()
      const appStaticPaths = new Map<string, Array<string>>()
      const appStaticPathsEncoded = new Map<string, Array<string>>()
      const appNormalizedPaths = new Map<string, string>()
      const appDynamicParamPaths = new Set<string>()
      const appDefaultConfigs = new Map<string, AppConfig>()
      const pageInfos = new Map<string, PageInfo>()
      const pagesManifest = JSON.parse(
        await promises.readFile(manifestPath, 'utf8')
      ) as PagesManifest
      const buildManifest = JSON.parse(
        await promises.readFile(buildManifestPath, 'utf8')
      ) as BuildManifest
      const appBuildManifest = appDir
        ? (JSON.parse(
            await promises.readFile(appBuildManifestPath, 'utf8')
          ) as AppBuildManifest)
        : undefined

      const timeout = config.staticPageGenerationTimeout || 0
      const sharedPool = config.experimental.sharedPool || false
      const staticWorkerPath = sharedPool
        ? require.resolve('./worker')
        : require.resolve('./utils')

      let appPathsManifest: Record<string, string> = {}
      const appPathRoutes: Record<string, string> = {}

      if (appDir) {
        appPathsManifest = JSON.parse(
          await promises.readFile(
            path.join(distDir, SERVER_DIRECTORY, APP_PATHS_MANIFEST),
            'utf8'
          )
        )

        Object.keys(appPathsManifest).forEach((entry) => {
          appPathRoutes[entry] = normalizeAppPath(entry)
        })
        await promises.writeFile(
          path.join(distDir, APP_PATH_ROUTES_MANIFEST),
          JSON.stringify(appPathRoutes, null, 2)
        )
      }

      process.env.NEXT_PHASE = PHASE_PRODUCTION_BUILD

      // We limit the number of workers used based on the number of CPUs and
      // the current available memory. This is to prevent the system from
      // running out of memory as well as maximize speed. We assume that
      // each worker will consume ~1GB of memory in a production build.
      // For example, if the system has 10 CPU cores and 8GB of remaining memory
      // we will use 8 workers.
      const numWorkers = Math.max(
        config.experimental.cpus !== defaultConfig.experimental!.cpus
          ? (config.experimental.cpus as number)
          : Math.min(
              config.experimental.cpus || 1,
              Math.floor(os.freemem() / 1e9)
            ),
        // enforce a minimum of 4 workers
        4
      )

      function createStaticWorker(type: 'app' | 'pages') {
        const numWorkersPerType = isAppDirEnabled
          ? Math.max(1, ~~(numWorkers / 2))
          : numWorkers

        let infoPrinted = false

        return new Worker(staticWorkerPath, {
          timeout: timeout * 1000,
          onRestart: (method, [arg], attempts) => {
            if (method === 'exportPage') {
              const { path: pagePath } = arg
              if (attempts >= 3) {
                throw new Error(
                  `Static page generation for ${pagePath} is still timing out after 3 attempts. See more info here https://nextjs.org/docs/messages/static-page-generation-timeout`
                )
              }
              Log.warn(
                `Restarted static page generation for ${pagePath} because it took more than ${timeout} seconds`
              )
            } else {
              const pagePath = arg
              if (attempts >= 2) {
                throw new Error(
                  `Collecting page data for ${pagePath} is still timing out after 2 attempts. See more info here https://nextjs.org/docs/messages/page-data-collection-timeout`
                )
              }
              Log.warn(
                `Restarted collecting page data for ${pagePath} because it took more than ${timeout} seconds`
              )
            }
            if (!infoPrinted) {
              Log.warn(
                'See more info here https://nextjs.org/docs/messages/static-page-generation-timeout'
              )
              infoPrinted = true
            }
          },
          numWorkers: numWorkersPerType,
          forkOptions: {
            env: {
              ...process.env,
              __NEXT_PRIVATE_PREBUNDLED_REACT:
                type === 'app'
                  ? config.experimental.serverActions
                    ? 'experimental'
                    : 'next'
                  : '',
            },
          },
          enableWorkerThreads: config.experimental.workerThreads,
          computeWorkerKey(method, ...args) {
            if (method === 'exportPage') {
              const typedArgs = args as Parameters<
                typeof import('./worker').exportPage
              >
              return typedArgs[0].pathMap.page
            } else if (method === 'isPageStatic') {
              const typedArgs = args as Parameters<
                typeof import('./worker').isPageStatic
              >
              return typedArgs[0].originalAppPath || typedArgs[0].page
            }
            return method
          },
          exposedMethods: sharedPool
            ? [
                'hasCustomGetInitialProps',
                'isPageStatic',
                'getNamedExports',
                'exportPage',
              ]
            : ['hasCustomGetInitialProps', 'isPageStatic', 'getNamedExports'],
        }) as Worker &
          Pick<
            typeof import('./worker'),
            | 'hasCustomGetInitialProps'
            | 'isPageStatic'
            | 'getNamedExports'
            | 'exportPage'
          >
      }

      const pagesStaticWorkers = createStaticWorker('pages')
      const appStaticWorkers = isAppDirEnabled
        ? createStaticWorker('app')
        : undefined

      const analysisBegin = process.hrtime()
      const staticCheckSpan = nextBuildSpan.traceChild('static-check')
      const {
        customAppGetInitialProps,
        namedExports,
        isNextImageImported,
        hasSsrAmpPages,
        hasNonStaticErrorPage,
      } = await staticCheckSpan.traceAsyncFn(async () => {
        if (isCompile) {
          return {
            customAppGetInitialProps: false,
            namedExports: [],
            isNextImageImported: true,
            hasSsrAmpPages: !!pagesDir,
            hasNonStaticErrorPage: true,
          }
        }

        const { configFileName, publicRuntimeConfig, serverRuntimeConfig } =
          config
        const runtimeEnvConfig = { publicRuntimeConfig, serverRuntimeConfig }

        const nonStaticErrorPageSpan = staticCheckSpan.traceChild(
          'check-static-error-page'
        )
        const errorPageHasCustomGetInitialProps =
          nonStaticErrorPageSpan.traceAsyncFn(
            async () =>
              hasCustomErrorPage &&
              (await pagesStaticWorkers.hasCustomGetInitialProps(
                '/_error',
                distDir,
                runtimeEnvConfig,
                false
              ))
          )

        const errorPageStaticResult = nonStaticErrorPageSpan.traceAsyncFn(
          async () =>
            hasCustomErrorPage &&
            pagesStaticWorkers.isPageStatic({
              page: '/_error',
              pageType: 'pages',
              distDir,
              configFileName,
              runtimeEnvConfig,
              httpAgentOptions: config.httpAgentOptions,
              locales: config.i18n?.locales,
              defaultLocale: config.i18n?.defaultLocale,
              nextConfigOutput: config.output,
              fetchCacheKeyPrefix: config.experimental.fetchCacheKeyPrefix,
            })
        )

        const appPageToCheck = '/_app'

        const customAppGetInitialPropsPromise =
          pagesStaticWorkers.hasCustomGetInitialProps(
            appPageToCheck,
            distDir,
            runtimeEnvConfig,
            true
          )

        const namedExportsPromise = pagesStaticWorkers.getNamedExports(
          appPageToCheck,
          distDir,
          runtimeEnvConfig
        )

        // eslint-disable-next-line @typescript-eslint/no-shadow
        let isNextImageImported: boolean | undefined
        // eslint-disable-next-line @typescript-eslint/no-shadow
        let hasSsrAmpPages = false

        const computedManifestData = await computeFromManifest(
          { build: buildManifest, app: appBuildManifest },
          distDir,
          config.experimental.gzipSize
        )

        const middlewareManifest: MiddlewareManifest = require(path.join(
          distDir,
          SERVER_DIRECTORY,
          MIDDLEWARE_MANIFEST
        ))

        const actionManifest = appDir
          ? (require(path.join(
              distDir,
              SERVER_DIRECTORY,
              SERVER_REFERENCE_MANIFEST + '.json'
            )) as ActionManifest)
          : null
        const entriesWithAction = actionManifest ? new Set() : null
        if (actionManifest && entriesWithAction) {
          for (const id in actionManifest.node) {
            for (const entry in actionManifest.node[id].workers) {
              entriesWithAction.add(entry)
            }
          }
          for (const id in actionManifest.edge) {
            for (const entry in actionManifest.edge[id].workers) {
              entriesWithAction.add(entry)
            }
          }
        }

        for (const key of Object.keys(middlewareManifest?.functions)) {
          if (key.startsWith('/api')) {
            edgeRuntimePagesCount++
          }
        }

        await Promise.all(
          Object.entries(pageKeys)
            .reduce<Array<{ pageType: keyof typeof pageKeys; page: string }>>(
              (acc, [key, files]) => {
                if (!files) {
                  return acc
                }

                const pageType = key as keyof typeof pageKeys

                for (const page of files) {
                  acc.push({ pageType, page })
                }

                return acc
              },
              []
            )
            .map(({ pageType, page }) => {
              const checkPageSpan = staticCheckSpan.traceChild('check-page', {
                page,
              })
              return checkPageSpan.traceAsyncFn(async () => {
                const actualPage = normalizePagePath(page)
                const [selfSize, allSize] = await getJsPageSizeInKb(
                  pageType,
                  actualPage,
                  distDir,
                  buildManifest,
                  appBuildManifest,
                  config.experimental.gzipSize,
                  computedManifestData
                )

                let isSsg = false
                let isStatic = false
                let isServerComponent = false
                let isHybridAmp = false
                let ssgPageRoutes: string[] | null = null
                let pagePath = ''

                if (pageType === 'pages') {
                  pagePath =
                    pagesPaths.find((p) => {
                      p = normalizePathSep(p)
                      return (
                        p.startsWith(actualPage + '.') ||
                        p.startsWith(actualPage + '/index.')
                      )
                    }) || ''
                }
                let originalAppPath: string | undefined

                if (pageType === 'app' && mappedAppPages) {
                  for (const [originalPath, normalizedPath] of Object.entries(
                    appPathRoutes
                  )) {
                    if (normalizedPath === page) {
                      pagePath = mappedAppPages[originalPath].replace(
                        /^private-next-app-dir/,
                        ''
                      )
                      originalAppPath = originalPath
                      break
                    }
                  }
                }

                const staticInfo = pagePath
                  ? await getPageStaticInfo({
                      pageFilePath: path.join(
                        (pageType === 'pages' ? pagesDir : appDir) || '',
                        pagePath
                      ),
                      nextConfig: config,
                      pageType,
                    })
                  : undefined

                const pageRuntime = middlewareManifest.functions[
                  originalAppPath || page
                ]
                  ? 'edge'
                  : staticInfo?.runtime

<<<<<<< HEAD
                isServerComponent =
                  pageType === 'app' &&
                  staticInfo?.rsc !== RSC_MODULE_TYPES.client

                if (pageType === 'app' || !isReservedPage(page)) {
                  try {
                    let edgeInfo: EdgeFunctionDefinition
=======
                if (!isCompile) {
                  isServerComponent =
                    pageType === 'app' &&
                    staticInfo?.rsc !== RSC_MODULE_TYPES.client
>>>>>>> 2f3a503d

                  if (pageType === 'app' || !isReservedPage(page)) {
                    try {
                      let edgeInfo: any

                      if (isEdgeRuntime(pageRuntime)) {
                        if (pageType === 'app') {
                          edgeRuntimeAppCount++
                        } else {
                          edgeRuntimePagesCount++
                        }

                        const manifestKey =
                          pageType === 'pages' ? page : originalAppPath || ''

<<<<<<< HEAD
                    let isPageStaticSpan =
                      checkPageSpan.traceChild('is-page-static')
                    let workerResult = await isPageStaticSpan.traceAsyncFn(
                      () => {
                        return (
                          pageType === 'app'
                            ? appStaticWorkers
                            : pagesStaticWorkers
                        )!.isPageStatic({
                          page,
                          originalAppPath,
                          distDir,
                          configFileName,
                          runtimeEnvConfig,
                          httpAgentOptions: config.httpAgentOptions,
                          locales: config.i18n?.locales,
                          defaultLocale: config.i18n?.defaultLocale,
                          parentId: isPageStaticSpan.id,
                          pageRuntime,
                          edgeInfo,
                          pageType,
                          hasServerComponents: !!appDir,
                          incrementalCacheHandlerPath:
                            config.experimental.incrementalCacheHandlerPath,
                          isrFlushToDisk: config.experimental.isrFlushToDisk,
                          maxMemoryCacheSize:
                            config.experimental.isrMemoryCacheSize,
                          nextConfigOutput: config.output,
                          fetchCacheKeyPrefix:
                            config.experimental.fetchCacheKeyPrefix,
                        })
=======
                        edgeInfo = middlewareManifest.functions[manifestKey]
>>>>>>> 2f3a503d
                      }

                      let isPageStaticSpan =
                        checkPageSpan.traceChild('is-page-static')
                      let workerResult = await isPageStaticSpan.traceAsyncFn(
                        () => {
                          return (
                            pageType === 'app'
                              ? appStaticWorkers
                              : pagesStaticWorkers
                          )!.isPageStatic({
                            page,
                            originalAppPath,
                            distDir,
                            configFileName,
                            runtimeEnvConfig,
                            httpAgentOptions: config.httpAgentOptions,
                            locales: config.i18n?.locales,
                            defaultLocale: config.i18n?.defaultLocale,
                            parentId: isPageStaticSpan.id,
                            pageRuntime,
                            edgeInfo,
                            pageType,
                            hasServerComponents: !!appDir,
                            incrementalCacheHandlerPath:
                              config.experimental.incrementalCacheHandlerPath,
                            isrFlushToDisk: config.experimental.isrFlushToDisk,
                            maxMemoryCacheSize:
                              config.experimental.isrMemoryCacheSize,
                            nextConfigOutput: config.output,
                          })
                        }
                      )

                      if (pageType === 'app' && originalAppPath) {
                        appNormalizedPaths.set(originalAppPath, page)
                        // TODO-APP: handle prerendering with edge
                        if (isEdgeRuntime(pageRuntime)) {
                          isStatic = false
                          isSsg = false
                        } else {
                          // If a page has action and it is static, we need to
                          // change it to SSG to keep the worker created.
                          // TODO: This is a workaround for now, we should have a
                          // dedicated worker defined in a heuristic way.
                          const hasAction = entriesWithAction?.has(
                            'app' + originalAppPath
                          )

                          if (
                            workerResult.encodedPrerenderRoutes &&
                            workerResult.prerenderRoutes
                          ) {
                            appStaticPaths.set(
                              originalAppPath,
                              workerResult.prerenderRoutes
                            )
                            appStaticPathsEncoded.set(
                              originalAppPath,
                              workerResult.encodedPrerenderRoutes
                            )
                            ssgPageRoutes = workerResult.prerenderRoutes
                            isSsg = true
                          }

                          const appConfig = workerResult.appConfig || {}
                          if (appConfig.revalidate !== 0 && !hasAction) {
                            const isDynamic = isDynamicRoute(page)
                            const hasGenerateStaticParams =
                              !!workerResult.prerenderRoutes?.length

                            if (
                              // Mark the app as static if:
                              // - It has no dynamic param
                              // - It doesn't have generateStaticParams but `dynamic` is set to
                              //   `error` or `force-static`
                              !isDynamic
                            ) {
                              appStaticPaths.set(originalAppPath, [page])
                              appStaticPathsEncoded.set(originalAppPath, [page])
                              isStatic = true
                            } else if (
                              isDynamic &&
                              !hasGenerateStaticParams &&
                              (appConfig.dynamic === 'error' ||
                                appConfig.dynamic === 'force-static')
                            ) {
                              appStaticPaths.set(originalAppPath, [])
                              appStaticPathsEncoded.set(originalAppPath, [])
                              isStatic = true
                            }
                          }

                          if (workerResult.prerenderFallback) {
                            // whether or not to allow requests for paths not
                            // returned from generateStaticParams
                            appDynamicParamPaths.add(originalAppPath)
                          }
                          appDefaultConfigs.set(originalAppPath, appConfig)
                        }
                      } else {
                        if (isEdgeRuntime(pageRuntime)) {
                          if (workerResult.hasStaticProps) {
                            console.warn(
                              `"getStaticProps" is not yet supported fully with "experimental-edge", detected on ${page}`
                            )
                          }
                          // TODO: add handling for statically rendering edge
                          // pages and allow edge with Prerender outputs
                          workerResult.isStatic = false
                          workerResult.hasStaticProps = false
                        }

                        if (
                          workerResult.isStatic === false &&
                          (workerResult.isHybridAmp || workerResult.isAmpOnly)
                        ) {
                          hasSsrAmpPages = true
                        }

                        if (workerResult.isHybridAmp) {
                          isHybridAmp = true
                          hybridAmpPages.add(page)
                        }

                        if (workerResult.isNextImageImported) {
                          isNextImageImported = true
                        }

                        if (workerResult.hasStaticProps) {
                          ssgPages.add(page)
                          isSsg = true

                          if (
                            workerResult.prerenderRoutes &&
                            workerResult.encodedPrerenderRoutes
                          ) {
                            additionalSsgPaths.set(
                              page,
                              workerResult.prerenderRoutes
                            )
                            additionalSsgPathsEncoded.set(
                              page,
                              workerResult.encodedPrerenderRoutes
                            )
                            ssgPageRoutes = workerResult.prerenderRoutes
                          }

                          if (workerResult.prerenderFallback === 'blocking') {
                            ssgBlockingFallbackPages.add(page)
                          } else if (workerResult.prerenderFallback === true) {
                            ssgStaticFallbackPages.add(page)
                          }
                        } else if (workerResult.hasServerProps) {
                          serverPropsPages.add(page)
                        } else if (
                          workerResult.isStatic &&
                          !isServerComponent &&
                          (await customAppGetInitialPropsPromise) === false
                        ) {
                          staticPages.add(page)
                          isStatic = true
                        } else if (isServerComponent) {
                          // This is a static server component page that doesn't have
                          // gSP or gSSP. We still treat it as a SSG page.
                          ssgPages.add(page)
                          isSsg = true
                        }

                        if (hasPages404 && page === '/404') {
                          if (
                            !workerResult.isStatic &&
                            !workerResult.hasStaticProps
                          ) {
                            throw new Error(
                              `\`pages/404\` ${STATIC_STATUS_PAGE_GET_INITIAL_PROPS_ERROR}`
                            )
                          }
                          // we need to ensure the 404 lambda is present since we use
                          // it when _app has getInitialProps
                          if (
                            (await customAppGetInitialPropsPromise) &&
                            !workerResult.hasStaticProps
                          ) {
                            staticPages.delete(page)
                          }
                        }

                        if (
                          STATIC_STATUS_PAGES.includes(page) &&
                          !workerResult.isStatic &&
                          !workerResult.hasStaticProps
                        ) {
                          throw new Error(
                            `\`pages${page}\` ${STATIC_STATUS_PAGE_GET_INITIAL_PROPS_ERROR}`
                          )
                        }
                      }
                    } catch (err) {
                      if (
                        !isError(err) ||
                        err.message !== 'INVALID_DEFAULT_EXPORT'
                      )
                        throw err
                      invalidPages.add(page)
                    }
<<<<<<< HEAD
                  } catch (err) {
                    if (
                      !isError(err) ||
                      err.message !== 'INVALID_DEFAULT_EXPORT'
                    ) {
                      throw err
                    }

                    invalidPages.add(page)
=======
>>>>>>> 2f3a503d
                  }

                  if (pageType === 'app') {
                    if (isSsg || isStatic) {
                      staticAppPagesCount++
                    } else {
                      serverAppPagesCount++
                    }
                  }
                }

                pageInfos.set(page, {
                  size: selfSize,
                  totalSize: allSize,
                  static: isStatic,
                  isSsg,
                  isHybridAmp,
                  ssgPageRoutes,
                  initialRevalidateSeconds: false,
                  runtime: pageRuntime,
                  pageDuration: undefined,
                  ssgPageDurations: undefined,
                })
              })
            })
        )

        const errorPageResult = await errorPageStaticResult
        const nonStaticErrorPage =
          (await errorPageHasCustomGetInitialProps) ||
          (errorPageResult && errorPageResult.hasServerProps)

        const returnValue = {
          customAppGetInitialProps: await customAppGetInitialPropsPromise,
          namedExports: await namedExportsPromise,
          isNextImageImported,
          hasSsrAmpPages,
          hasNonStaticErrorPage: nonStaticErrorPage,
        }

        if (!sharedPool) {
          pagesStaticWorkers.end()
          appStaticWorkers?.end()
        }

        return returnValue
      })

      await runTurbotrace(staticPages)

      if (customAppGetInitialProps) {
        console.warn(
          chalk.bold.yellow(`Warning: `) +
            chalk.yellow(
              `You have opted-out of Automatic Static Optimization due to \`getInitialProps\` in \`pages/_app\`. This does not opt-out pages with \`getStaticProps\``
            )
        )
        console.warn(
          'Read more: https://nextjs.org/docs/messages/opt-out-auto-static-optimization\n'
        )
      }

      if (!hasSsrAmpPages) {
        requiredServerFiles.ignore.push(
          path.relative(
            dir,
            path.join(
              path.dirname(
                require.resolve(
                  'next/dist/compiled/@ampproject/toolbox-optimizer'
                )
              ),
              '**/*'
            )
          )
        )
      }

      const nextServerTraceOutput = path.join(
        distDir,
        'next-server.js.nft.json'
      )

      if (!isGenerate && config.outputFileTracing) {
        let nodeFileTrace: any
        if (config.experimental.turbotrace) {
          if (!binding?.isWasm) {
            nodeFileTrace = binding.turbo.startTrace
          }
        }

        if (!nodeFileTrace) {
          nodeFileTrace =
            require('next/dist/compiled/@vercel/nft').nodeFileTrace
        }

        const includeExcludeSpan = nextBuildSpan.traceChild(
          'apply-include-excludes'
        )
        const resolvedTraceIncludes = new Map<string, string[]>()
        const {
          outputFileTracingIncludes = {},
          outputFileTracingExcludes = {},
        } = config.experimental

        const includeGlobKeys = Object.keys(outputFileTracingIncludes)
        const excludeGlobKeys = Object.keys(outputFileTracingExcludes)

        await includeExcludeSpan.traceAsyncFn(async () => {
          const globOrig =
            require('next/dist/compiled/glob') as typeof import('next/dist/compiled/glob')
          const glob = (pattern: string): Promise<string[]> => {
            return new Promise((resolve, reject) => {
              globOrig(
                pattern,
                { cwd: dir, nodir: true, dot: true },
                (err, files) => {
                  if (err) {
                    return reject(err)
                  }
                  resolve(files)
                }
              )
            })
          }

          if (config.outputFileTracing) {
            for (let page of pageKeys.pages) {
              const combinedIncludes = new Set<string>()
              const combinedExcludes = new Set<string>()

              page = normalizePagePath(page)

              for (const curGlob of includeGlobKeys) {
                if (isMatch(page, [curGlob])) {
                  outputFileTracingIncludes[curGlob].forEach((include) => {
                    combinedIncludes.add(include)
                  })
                }
              }

              for (const curGlob of excludeGlobKeys) {
                if (isMatch(page, [curGlob])) {
                  outputFileTracingExcludes[curGlob].forEach((exclude) => {
                    combinedExcludes.add(exclude)
                  })
                }
              }

              if (!combinedIncludes?.size && !combinedExcludes?.size) {
                continue
              }

              const traceFile = path.join(
                distDir,
                'server/pages',
                `${page}.js.nft.json`
              )
              const pageDir = path.dirname(traceFile)
              const traceContent = JSON.parse(
                await promises.readFile(traceFile, 'utf8')
              )
              const includes: string[] = []

              if (combinedIncludes?.size) {
                await Promise.all(
                  [...combinedIncludes].map(async (includeGlob) => {
                    const results = await glob(includeGlob)
                    const resolvedInclude = resolvedTraceIncludes.get(
                      includeGlob
                    ) || [
                      ...results.map((file) => {
                        return path.relative(pageDir, path.join(dir, file))
                      }),
                    ]
                    includes.push(...resolvedInclude)
                    resolvedTraceIncludes.set(includeGlob, resolvedInclude)
                  })
                )
              }
              const combined = new Set([...traceContent.files, ...includes])

              if (combinedExcludes?.size) {
                const resolvedGlobs = [...combinedExcludes].map((exclude) =>
                  path.join(dir, exclude)
                )
                combined.forEach((file) => {
                  if (isMatch(path.join(pageDir, file), resolvedGlobs)) {
                    combined.delete(file)
                  }
                })
              }

              await promises.writeFile(
                traceFile,
                JSON.stringify({
                  version: traceContent.version,
                  files: [...combined],
                })
              )
            }
          }
        })

        await nextBuildSpan
          .traceChild('trace-next-server')
          .traceAsyncFn(async () => {
            let cacheKey: string | undefined
            // consider all lockFiles in tree in case user accidentally
            // has both package-lock.json and yarn.lock
            const lockFiles: string[] = (
              await Promise.all(
                ['package-lock.json', 'yarn.lock', 'pnpm-lock.yaml'].map(
                  (file) => findUp(file, { cwd: dir })
                )
              )
            ).filter(Boolean) as any // TypeScript doesn't like this filter

            const cachedTracePath = path.join(
              distDir,
              'cache/next-server.js.nft.json'
            )

            if (
              lockFiles.length > 0 &&
              // we can't leverage trace cache if this is configured
              // currently unless we break this to a separate trace
              // file
              !config.experimental.incrementalCacheHandlerPath
            ) {
              const cacheHash = (
                require('crypto') as typeof import('crypto')
              ).createHash('sha256')

              cacheHash.update(require('next/package').version)
              cacheHash.update(hasSsrAmpPages + '')
              cacheHash.update(ciEnvironment.hasNextSupport + '')

              await Promise.all(
                lockFiles.map(async (lockFile) => {
                  cacheHash.update(await promises.readFile(lockFile))
                })
              )
              cacheKey = cacheHash.digest('hex')

              try {
                const existingTrace = JSON.parse(
                  await promises.readFile(cachedTracePath, 'utf8')
                )

                if (existingTrace.cacheKey === cacheKey) {
                  await promises.copyFile(
                    cachedTracePath,
                    nextServerTraceOutput
                  )
                  return
                }
              } catch (_) {}
            }

            const root =
              config.experimental?.turbotrace?.contextDirectory ??
              outputFileTracingRoot

            // Under standalone mode, we need to trace the extra IPC server and
            // worker files.
            const isStandalone = config.output === 'standalone'

            const nextServerEntry = require.resolve(
              'next/dist/server/next-server'
            )
            const toTrace = [
              nextServerEntry,
              isStandalone
                ? require.resolve(
                    'next/dist/server/lib/render-server-standalone'
                  )
                : null,
            ].filter(nonNullable)

            // ensure we trace any dependencies needed for custom
            // incremental cache handler
            if (incrementalCacheHandlerPath) {
              toTrace.push(
                require.resolve(
                  path.isAbsolute(incrementalCacheHandlerPath)
                    ? incrementalCacheHandlerPath
                    : path.join(dir, incrementalCacheHandlerPath)
                )
              )
            }

            let serverResult: import('next/dist/compiled/@vercel/nft').NodeFileTraceResult

            const additionalIgnores = new Set<string>()

            for (const glob of excludeGlobKeys) {
              if (isMatch('next-server', glob)) {
                outputFileTracingExcludes[glob].forEach((exclude) => {
                  additionalIgnores.add(exclude)
                })
              }
            }
            const ignores = [
              '**/*.d.ts',
              '**/*.map',
              '**/next/dist/pages/**/*',
              isStandalone ? null : '**/next/dist/compiled/jest-worker/**/*',
              '**/next/dist/compiled/webpack/(bundle4|bundle5).js',
              '**/node_modules/webpack5/**/*',
              '**/next/dist/server/lib/squoosh/**/*.wasm',
              '**/next/dist/server/lib/route-resolver*',
              ...(ciEnvironment.hasNextSupport
                ? [
                    // only ignore image-optimizer code when
                    // this is being handled outside of next-server
                    '**/next/dist/server/image-optimizer.js',
                    '**/node_modules/sharp/**/*',
                  ]
                : []),
              ...(!hasSsrAmpPages
                ? ['**/next/dist/compiled/@ampproject/toolbox-optimizer/**/*']
                : []),
              ...additionalIgnores,
            ].filter(nonNullable)

            const ignoreFn = (pathname: string) => {
              if (path.isAbsolute(pathname) && !pathname.startsWith(root)) {
                return true
              }

              return isMatch(pathname, ignores, {
                contains: true,
                dot: true,
              })
            }
            const traceContext = path.join(nextServerEntry, '..', '..')
            const tracedFiles = new Set<string>()

            function addToTracedFiles(base: string, file: string) {
              tracedFiles.add(
                path
                  .relative(distDir, path.join(base, file))
                  .replace(/\\/g, '/')
              )
            }

            if (isStandalone) {
              addToTracedFiles(
                '',
                require.resolve('next/dist/compiled/jest-worker/processChild')
              )
              addToTracedFiles(
                '',
                require.resolve('next/dist/compiled/jest-worker/threadChild')
              )
            }

            if (config.experimental.turbotrace) {
              const files: string[] = await nodeFileTrace(
                {
                  action: 'print',
                  input: toTrace,
                  contextDirectory: traceContext,
                  logLevel: config.experimental.turbotrace.logLevel,
                  processCwd: config.experimental.turbotrace.processCwd,
                  logDetail: config.experimental.turbotrace.logDetail,
                  showAll: config.experimental.turbotrace.logAll,
                },
                turboTasksForTrace
              )
              for (const file of files) {
                if (!ignoreFn(path.join(traceContext, file))) {
                  addToTracedFiles(traceContext, file)
                }
              }
            } else {
              serverResult = await nodeFileTrace(toTrace, {
                base: root,
                processCwd: dir,
                ignore: ignoreFn,
              })

              serverResult.fileList.forEach((file) => {
                addToTracedFiles(root, file)
              })
            }
            await promises.writeFile(
              nextServerTraceOutput,
              JSON.stringify({
                version: 1,
                cacheKey,
                files: Array.from(tracedFiles),
              } as {
                version: number
                files: string[]
              })
            )
            await promises.unlink(cachedTracePath).catch(() => {})
            await promises
              .copyFile(nextServerTraceOutput, cachedTracePath)
              .catch(() => {})
          })
      }

      if (serverPropsPages.size > 0 || ssgPages.size > 0) {
        // We update the routes manifest after the build with the
        // data routes since we can't determine these until after build
        routesManifest.dataRoutes = getSortedRoutes([
          ...serverPropsPages,
          ...ssgPages,
        ]).map((page) => {
          const pagePath = normalizePagePath(page)
          const dataRoute = path.posix.join(
            '/_next/data',
            buildId,
            `${pagePath}.json`
          )

          let dataRouteRegex: string
          let namedDataRouteRegex: string | undefined
          let routeKeys: { [named: string]: string } | undefined

          if (isDynamicRoute(page)) {
            const routeRegex = getNamedRouteRegex(
              dataRoute.replace(/\.json$/, ''),
              true
            )

            dataRouteRegex = normalizeRouteRegex(
              routeRegex.re.source.replace(/\(\?:\\\/\)\?\$$/, `\\.json$`)
            )
            namedDataRouteRegex = routeRegex.namedRegex!.replace(
              /\(\?:\/\)\?\$$/,
              `\\.json$`
            )
            routeKeys = routeRegex.routeKeys
          } else {
            dataRouteRegex = normalizeRouteRegex(
              new RegExp(
                `^${path.posix.join(
                  '/_next/data',
                  escapeStringRegexp(buildId),
                  `${pagePath}.json`
                )}$`
              ).source
            )
          }

          return {
            page,
            routeKeys,
            dataRouteRegex,
            namedDataRouteRegex,
          }
        })

        await promises.writeFile(
          routesManifestPath,
          JSON.stringify(routesManifest),
          'utf8'
        )
      }

      // Since custom _app.js can wrap the 404 page we have to opt-out of static optimization if it has getInitialProps
      // Only export the static 404 when there is no /_error present
      const useStatic404 =
        !customAppGetInitialProps &&
        (!hasNonStaticErrorPage || hasPages404 || hasApp404)

      if (invalidPages.size > 0) {
        const err = new Error(
          `Build optimization failed: found page${
            invalidPages.size === 1 ? '' : 's'
          } without a React Component as default export in \n${[...invalidPages]
            .map((pg) => `pages${pg}`)
            .join(
              '\n'
            )}\n\nSee https://nextjs.org/docs/messages/page-without-valid-component for more info.\n`
        ) as NextError
        err.code = 'BUILD_OPTIMIZATION_FAILED'
        throw err
      }

      await writeBuildId(distDir, buildId)

      if (config.experimental.optimizeCss) {
        const globOrig =
          require('next/dist/compiled/glob') as typeof import('next/dist/compiled/glob')

        const cssFilePaths = await new Promise<string[]>((resolve, reject) => {
          globOrig(
            '**/*.css',
            { cwd: path.join(distDir, 'static') },
            (err, files) => {
              if (err) {
                return reject(err)
              }
              resolve(files)
            }
          )
        })

        requiredServerFiles.files.push(
          ...cssFilePaths.map((filePath) =>
            path.join(config.distDir, 'static', filePath)
          )
        )
      }

      const features: EventBuildFeatureUsage[] = [
        {
          featureName: 'experimental/optimizeCss',
          invocationCount: config.experimental.optimizeCss ? 1 : 0,
        },
        {
          featureName: 'experimental/nextScriptWorkers',
          invocationCount: config.experimental.nextScriptWorkers ? 1 : 0,
        },
        {
          featureName: 'optimizeFonts',
          invocationCount: config.optimizeFonts ? 1 : 0,
        },
      ]
      telemetry.record(
        features.map((feature) => {
          return {
            eventName: EVENT_BUILD_FEATURE_USAGE,
            payload: feature,
          }
        })
      )

      await promises.writeFile(
        path.join(distDir, SERVER_FILES_MANIFEST),
        JSON.stringify(requiredServerFiles),
        'utf8'
      )

      const middlewareManifest: MiddlewareManifest = JSON.parse(
        await promises.readFile(
          path.join(distDir, SERVER_DIRECTORY, MIDDLEWARE_MANIFEST),
          'utf8'
        )
      )

      if (config.output === 'standalone') {
        await nextBuildSpan
          .traceChild('copy-traced-files')
          .traceAsyncFn(async () => {
            await copyTracedFiles(
              dir,
              distDir,
              pageKeys.pages,
              denormalizedAppPages,
              outputFileTracingRoot,
              requiredServerFiles.config,
              middlewareManifest,
              hasInstrumentationHook
            )
          })
      }

      const finalPrerenderRoutes: { [route: string]: SsgRoute } = {}
      const finalDynamicRoutes: PrerenderManifest['dynamicRoutes'] = {}
      const tbdPrerenderRoutes: string[] = []
      let ssgNotFoundPaths: string[] = []

      if (postCompileSpinner) postCompileSpinner.stopAndPersist()

      const { i18n } = config

      const usedStaticStatusPages = STATIC_STATUS_PAGES.filter(
        (page) =>
          mappedPages[page] &&
          mappedPages[page].startsWith('private-next-pages')
      )
      usedStaticStatusPages.forEach((page) => {
        if (!ssgPages.has(page) && !customAppGetInitialProps) {
          staticPages.add(page)
        }
      })

      const hasPages500 = usedStaticStatusPages.includes('/500')
      const useDefaultStatic500 =
        !hasPages500 && !hasNonStaticErrorPage && !customAppGetInitialProps

      const combinedPages = [...staticPages, ...ssgPages]

      // we need to trigger automatic exporting when we have
      // - static 404/500
      // - getStaticProps paths
      // - experimental app is enabled
      if (
        !isCompile &&
        (combinedPages.length > 0 ||
          useStatic404 ||
          useDefaultStatic500 ||
          isAppDirEnabled)
      ) {
        const staticGenerationSpan =
          nextBuildSpan.traceChild('static-generation')
        await staticGenerationSpan.traceAsyncFn(async () => {
          detectConflictingPaths(
            [
              ...combinedPages,
              ...pageKeys.pages.filter((page) => !combinedPages.includes(page)),
            ],
            ssgPages,
            additionalSsgPaths
          )
          const exportApp: typeof import('../export').default =
            require('../export').default

          const exportConfig: NextConfigComplete = {
            ...config,
            initialPageRevalidationMap: {},
            initialPageMetaMap: {},
            pageDurationMap: {},
            ssgNotFoundPaths: [] as string[],
            // Default map will be the collection of automatic statically exported
            // pages and incremental pages.
            // n.b. we cannot handle this above in combinedPages because the dynamic
            // page must be in the `pages` array, but not in the mapping.
            exportPathMap: (defaultMap: ExportPathMap) => {
              // Dynamically routed pages should be prerendered to be used as
              // a client-side skeleton (fallback) while data is being fetched.
              // This ensures the end-user never sees a 500 or slow response from the
              // server.
              //
              // Note: prerendering disables automatic static optimization.
              ssgPages.forEach((page) => {
                if (isDynamicRoute(page)) {
                  tbdPrerenderRoutes.push(page)

                  if (ssgStaticFallbackPages.has(page)) {
                    // Override the rendering for the dynamic page to be treated as a
                    // fallback render.
                    if (i18n) {
                      defaultMap[`/${i18n.defaultLocale}${page}`] = {
                        page,
                        query: { __nextFallback: 'true' },
                      }
                    } else {
                      defaultMap[page] = {
                        page,
                        query: { __nextFallback: 'true' },
                      }
                    }
                  } else {
                    // Remove dynamically routed pages from the default path map when
                    // fallback behavior is disabled.
                    delete defaultMap[page]
                  }
                }
              })
              // Append the "well-known" routes we should prerender for, e.g. blog
              // post slugs.
              additionalSsgPaths.forEach((routes, page) => {
                const encodedRoutes = additionalSsgPathsEncoded.get(page)

                routes.forEach((route, routeIdx) => {
                  defaultMap[route] = {
                    page,
                    query: { __nextSsgPath: encodedRoutes?.[routeIdx] },
                  }
                })
              })

              if (useStatic404) {
                defaultMap['/404'] = {
                  page: hasPages404 ? '/404' : '/_error',
                }
              }

              if (useDefaultStatic500) {
                defaultMap['/500'] = {
                  page: '/_error',
                }
              }

              // TODO: output manifest specific to app paths and their
              // revalidate periods and dynamicParams settings
              appStaticPaths.forEach((routes, originalAppPath) => {
                const encodedRoutes = appStaticPathsEncoded.get(originalAppPath)
                const appConfig = appDefaultConfigs.get(originalAppPath) || {}

                routes.forEach((route, routeIdx) => {
                  defaultMap[route] = {
                    page: originalAppPath,
                    query: { __nextSsgPath: encodedRoutes?.[routeIdx] },
                    _isDynamicError: appConfig.dynamic === 'error',
                    _isAppDir: true,
                  }
                })
              })

              if (i18n) {
                for (const page of [
                  ...staticPages,
                  ...ssgPages,
                  ...(useStatic404 ? ['/404'] : []),
                  ...(useDefaultStatic500 ? ['/500'] : []),
                ]) {
                  const isSsg = ssgPages.has(page)
                  const isDynamic = isDynamicRoute(page)
                  const isFallback = isSsg && ssgStaticFallbackPages.has(page)

                  for (const locale of i18n.locales) {
                    // skip fallback generation for SSG pages without fallback mode
                    if (isSsg && isDynamic && !isFallback) continue
                    const outputPath = `/${locale}${page === '/' ? '' : page}`

                    defaultMap[outputPath] = {
                      page: defaultMap[page]?.page || page,
                      query: {
                        __nextLocale: locale,
                        __nextFallback: isFallback ? 'true' : undefined,
                      },
                    }
                  }

                  if (isSsg) {
                    // remove non-locale prefixed variant from defaultMap
                    delete defaultMap[page]
                  }
                }
              }
              return defaultMap
            },
          }

          const exportOptions: ExportOptions = {
            isInvokedFromCli: false,
            nextConfig: exportConfig,
            hasAppDir,
            silent: false,
            buildExport: true,
            debugOutput,
            threads: config.experimental.cpus,
            pages: combinedPages,
            outdir: path.join(distDir, 'export'),
            statusMessage: 'Generating static pages',
            exportAppPageWorker: sharedPool
              ? appStaticWorkers?.exportPage.bind(appStaticWorkers)
              : undefined,
            exportPageWorker: sharedPool
              ? pagesStaticWorkers.exportPage.bind(pagesStaticWorkers)
              : undefined,
            endWorker: sharedPool
              ? async () => {
                  await pagesStaticWorkers.end()
                  await appStaticWorkers?.end()
                }
              : undefined,
          }

          await exportApp(dir, exportOptions, nextBuildSpan)

          const postBuildSpinner = createSpinner({
            prefixText: `${Log.prefixes.info} Finalizing page optimization`,
          })
          ssgNotFoundPaths = exportConfig.ssgNotFoundPaths

          // remove server bundles that were exported
          for (const page of staticPages) {
            const serverBundle = getPagePath(page, distDir, undefined, false)
            await promises.unlink(serverBundle)
          }

          for (const [originalAppPath, routes] of appStaticPaths) {
            const page = appNormalizedPaths.get(originalAppPath) || ''
            const appConfig = appDefaultConfigs.get(originalAppPath) || {}
            let hasDynamicData =
              appConfig.revalidate === 0 ||
              exportConfig.initialPageRevalidationMap[page] === 0

            const isRouteHandler = isAppRouteRoute(originalAppPath)

            routes.forEach((route) => {
              if (isDynamicRoute(page) && route === page) return
              if (route === '/_not-found') return

              let revalidate = exportConfig.initialPageRevalidationMap[route]

              if (typeof revalidate === 'undefined') {
                revalidate =
                  typeof appConfig.revalidate !== 'undefined'
                    ? appConfig.revalidate
                    : false
              }

              // ensure revalidate is normalized correctly
              if (
                typeof revalidate !== 'number' &&
                typeof revalidate !== 'boolean'
              ) {
                revalidate = false
              }

              if (revalidate !== 0) {
                const normalizedRoute = normalizePagePath(route)
                const dataRoute = isRouteHandler
                  ? null
                  : path.posix.join(`${normalizedRoute}.rsc`)

                const routeMeta: {
                  initialStatus?: SsgRoute['initialStatus']
                  initialHeaders?: SsgRoute['initialHeaders']
                } = {}

                const exportRouteMeta: {
                  status?: number
                  headers?: Record<string, string>
                } = exportConfig.initialPageMetaMap[route] || {}

                if (exportRouteMeta.status !== 200) {
                  routeMeta.initialStatus = exportRouteMeta.status
                }
                if (Object.keys(exportRouteMeta.headers || {}).length) {
                  routeMeta.initialHeaders = exportRouteMeta.headers
                }

                finalPrerenderRoutes[route] = {
                  ...routeMeta,
                  initialRevalidateSeconds: revalidate,
                  srcRoute: page,
                  dataRoute,
                }
              } else {
                hasDynamicData = true
                // we might have determined during prerendering that this page
                // used dynamic data
                pageInfos.set(route, {
                  ...(pageInfos.get(route) as PageInfo),
                  isSsg: false,
                  static: false,
                })
              }
            })

            if (!hasDynamicData && isDynamicRoute(originalAppPath)) {
              const normalizedRoute = normalizePagePath(page)
              const dataRoute = path.posix.join(`${normalizedRoute}.rsc`)

              // TODO: create a separate manifest to allow enforcing
              // dynamicParams for non-static paths?
              finalDynamicRoutes[page] = {
                routeRegex: normalizeRouteRegex(
                  getNamedRouteRegex(page, false).re.source
                ),
                dataRoute,
                // if dynamicParams are enabled treat as fallback:
                // 'blocking' if not it's fallback: false
                fallback: appDynamicParamPaths.has(originalAppPath)
                  ? null
                  : false,
                dataRouteRegex: isRouteHandler
                  ? null
                  : normalizeRouteRegex(
                      getNamedRouteRegex(
                        dataRoute.replace(/\.rsc$/, ''),
                        false
                      ).re.source.replace(/\(\?:\\\/\)\?\$$/, '\\.rsc$')
                    ),
              }
            }
          }

          const moveExportedPage = async (
            originPage: string,
            page: string,
            file: string,
            isSsg: boolean,
            ext: 'html' | 'json',
            additionalSsgFile = false
          ) => {
            return staticGenerationSpan
              .traceChild('move-exported-page')
              .traceAsyncFn(async () => {
                file = `${file}.${ext}`
                const orig = path.join(exportOptions.outdir, file)
                const pagePath = getPagePath(
                  originPage,
                  distDir,
                  undefined,
                  false
                )

                const relativeDest = path
                  .relative(
                    path.join(distDir, SERVER_DIRECTORY),
                    path.join(
                      path.join(
                        pagePath,
                        // strip leading / and then recurse number of nested dirs
                        // to place from base folder
                        originPage
                          .slice(1)
                          .split('/')
                          .map(() => '..')
                          .join('/')
                      ),
                      file
                    )
                  )
                  .replace(/\\/g, '/')

                if (
                  !isSsg &&
                  !(
                    // don't add static status page to manifest if it's
                    // the default generated version e.g. no pages/500
                    (
                      STATIC_STATUS_PAGES.includes(page) &&
                      !usedStaticStatusPages.includes(page)
                    )
                  )
                ) {
                  pagesManifest[page] = relativeDest
                }

                const dest = path.join(distDir, SERVER_DIRECTORY, relativeDest)
                const isNotFound = ssgNotFoundPaths.includes(page)

                // for SSG files with i18n the non-prerendered variants are
                // output with the locale prefixed so don't attempt moving
                // without the prefix
                if ((!i18n || additionalSsgFile) && !isNotFound) {
                  await promises.mkdir(path.dirname(dest), { recursive: true })
                  await promises.rename(orig, dest)
                } else if (i18n && !isSsg) {
                  // this will be updated with the locale prefixed variant
                  // since all files are output with the locale prefix
                  delete pagesManifest[page]
                }

                if (i18n) {
                  if (additionalSsgFile) return

                  for (const locale of i18n.locales) {
                    const curPath = `/${locale}${page === '/' ? '' : page}`
                    const localeExt = page === '/' ? path.extname(file) : ''
                    const relativeDestNoPages = relativeDest.slice(
                      'pages/'.length
                    )

                    if (isSsg && ssgNotFoundPaths.includes(curPath)) {
                      continue
                    }

                    const updatedRelativeDest = path
                      .join(
                        'pages',
                        locale + localeExt,
                        // if it's the top-most index page we want it to be locale.EXT
                        // instead of locale/index.html
                        page === '/' ? '' : relativeDestNoPages
                      )
                      .replace(/\\/g, '/')

                    const updatedOrig = path.join(
                      exportOptions.outdir,
                      locale + localeExt,
                      page === '/' ? '' : file
                    )
                    const updatedDest = path.join(
                      distDir,
                      SERVER_DIRECTORY,
                      updatedRelativeDest
                    )

                    if (!isSsg) {
                      pagesManifest[curPath] = updatedRelativeDest
                    }
                    await promises.mkdir(path.dirname(updatedDest), {
                      recursive: true,
                    })
                    await promises.rename(updatedOrig, updatedDest)
                  }
                }
              })
          }

          async function moveExportedAppNotFoundTo404() {
            return staticGenerationSpan
              .traceChild('move-exported-app-not-found-')
              .traceAsyncFn(async () => {
                const orig = path.join(
                  distDir,
                  'server',
                  'app',
                  '_not-found.html'
                )
                const updatedRelativeDest = path
                  .join('pages', '404.html')
                  .replace(/\\/g, '/')

                if (await fileExists(orig)) {
                  await promises.copyFile(
                    orig,
                    path.join(distDir, 'server', updatedRelativeDest)
                  )
                  pagesManifest['/404'] = updatedRelativeDest
                }
              })
          }

          // If there's /not-found inside app, we prefer it over the pages 404
          if (hasApp404 && useStatic404) {
            // await moveExportedPage('/_error', '/404', '/404', false, 'html')
            await moveExportedAppNotFoundTo404()
          } else {
            // Only move /404 to /404 when there is no custom 404 as in that case we don't know about the 404 page
            if (!hasPages404 && useStatic404) {
              await moveExportedPage('/_error', '/404', '/404', false, 'html')
            }
          }

          if (useDefaultStatic500) {
            await moveExportedPage('/_error', '/500', '/500', false, 'html')
          }

          for (const page of combinedPages) {
            const isSsg = ssgPages.has(page)
            const isStaticSsgFallback = ssgStaticFallbackPages.has(page)
            const isDynamic = isDynamicRoute(page)
            const hasAmp = hybridAmpPages.has(page)
            const file = normalizePagePath(page)

            const pageInfo = pageInfos.get(page)
            const durationInfo = exportConfig.pageDurationMap[page]
            if (pageInfo && durationInfo) {
              // Set Build Duration
              if (pageInfo.ssgPageRoutes) {
                pageInfo.ssgPageDurations = pageInfo.ssgPageRoutes.map(
                  (pagePath) => durationInfo[pagePath]
                )
              }
              pageInfo.pageDuration = durationInfo[page]
            }

            // The dynamic version of SSG pages are only prerendered if the
            // fallback is enabled. Below, we handle the specific prerenders
            // of these.
            const hasHtmlOutput = !(isSsg && isDynamic && !isStaticSsgFallback)

            if (hasHtmlOutput) {
              await moveExportedPage(page, page, file, isSsg, 'html')
            }

            if (hasAmp && (!isSsg || (isSsg && !isDynamic))) {
              const ampPage = `${file}.amp`
              await moveExportedPage(page, ampPage, ampPage, isSsg, 'html')

              if (isSsg) {
                await moveExportedPage(page, ampPage, ampPage, isSsg, 'json')
              }
            }

            if (isSsg) {
              // For a non-dynamic SSG page, we must copy its data file
              // from export, we already moved the HTML file above
              if (!isDynamic) {
                await moveExportedPage(page, page, file, isSsg, 'json')

                if (i18n) {
                  // TODO: do we want to show all locale variants in build output
                  for (const locale of i18n.locales) {
                    const localePage = `/${locale}${page === '/' ? '' : page}`

                    finalPrerenderRoutes[localePage] = {
                      initialRevalidateSeconds:
                        exportConfig.initialPageRevalidationMap[localePage],
                      srcRoute: null,
                      dataRoute: path.posix.join(
                        '/_next/data',
                        buildId,
                        `${file}.json`
                      ),
                    }
                  }
                } else {
                  finalPrerenderRoutes[page] = {
                    initialRevalidateSeconds:
                      exportConfig.initialPageRevalidationMap[page],
                    srcRoute: null,
                    dataRoute: path.posix.join(
                      '/_next/data',
                      buildId,
                      `${file}.json`
                    ),
                  }
                }
                // Set Page Revalidation Interval
                if (pageInfo) {
                  pageInfo.initialRevalidateSeconds =
                    exportConfig.initialPageRevalidationMap[page]
                }
              } else {
                // For a dynamic SSG page, we did not copy its data exports and only
                // copy the fallback HTML file (if present).
                // We must also copy specific versions of this page as defined by
                // `getStaticPaths` (additionalSsgPaths).
                const extraRoutes = additionalSsgPaths.get(page) || []
                for (const route of extraRoutes) {
                  const pageFile = normalizePagePath(route)
                  await moveExportedPage(
                    page,
                    route,
                    pageFile,
                    isSsg,
                    'html',
                    true
                  )
                  await moveExportedPage(
                    page,
                    route,
                    pageFile,
                    isSsg,
                    'json',
                    true
                  )

                  if (hasAmp) {
                    const ampPage = `${pageFile}.amp`
                    await moveExportedPage(
                      page,
                      ampPage,
                      ampPage,
                      isSsg,
                      'html',
                      true
                    )
                    await moveExportedPage(
                      page,
                      ampPage,
                      ampPage,
                      isSsg,
                      'json',
                      true
                    )
                  }

                  finalPrerenderRoutes[route] = {
                    initialRevalidateSeconds:
                      exportConfig.initialPageRevalidationMap[route],
                    srcRoute: page,
                    dataRoute: path.posix.join(
                      '/_next/data',
                      buildId,
                      `${normalizePagePath(route)}.json`
                    ),
                  }

                  // Set route Revalidation Interval
                  if (pageInfo) {
                    pageInfo.initialRevalidateSeconds =
                      exportConfig.initialPageRevalidationMap[route]
                  }
                }
              }
            }
          }

          // remove temporary export folder
          await recursiveDelete(exportOptions.outdir)
          await promises.rmdir(exportOptions.outdir)
          await promises.writeFile(
            manifestPath,
            JSON.stringify(pagesManifest, null, 2),
            'utf8'
          )

          if (postBuildSpinner) postBuildSpinner.stopAndPersist()
          console.log()
        })
      }

      // ensure the worker is not left hanging
      pagesStaticWorkers.close()
      appStaticWorkers?.close()

      const analysisEnd = process.hrtime(analysisBegin)
      telemetry.record(
        eventBuildOptimize(pagesPaths, {
          durationInSeconds: analysisEnd[0],
          staticPageCount: staticPages.size,
          staticPropsPageCount: ssgPages.size,
          serverPropsPageCount: serverPropsPages.size,
          ssrPageCount:
            pagesPaths.length -
            (staticPages.size + ssgPages.size + serverPropsPages.size),
          hasStatic404: useStatic404,
          hasReportWebVitals:
            namedExports?.includes('reportWebVitals') ?? false,
          rewritesCount: combinedRewrites.length,
          headersCount: headers.length,
          redirectsCount: redirects.length - 1, // reduce one for trailing slash
          headersWithHasCount: headers.filter((r: any) => !!r.has).length,
          rewritesWithHasCount: combinedRewrites.filter((r: any) => !!r.has)
            .length,
          redirectsWithHasCount: redirects.filter((r: any) => !!r.has).length,
          middlewareCount: Object.keys(rootPaths).length > 0 ? 1 : 0,
          totalAppPagesCount,
          staticAppPagesCount,
          serverAppPagesCount,
          edgeRuntimeAppCount,
          edgeRuntimePagesCount,
        })
      )

      if (NextBuildContext.telemetryPlugin) {
        const events = eventBuildFeatureUsage(NextBuildContext.telemetryPlugin)
        telemetry.record(events)
        telemetry.record(
          eventPackageUsedInGetServerSideProps(NextBuildContext.telemetryPlugin)
        )
      }

      if (ssgPages.size > 0 || appDir) {
        tbdPrerenderRoutes.forEach((tbdRoute) => {
          const normalizedRoute = normalizePagePath(tbdRoute)
          const dataRoute = path.posix.join(
            '/_next/data',
            buildId,
            `${normalizedRoute}.json`
          )

          finalDynamicRoutes[tbdRoute] = {
            routeRegex: normalizeRouteRegex(
              getNamedRouteRegex(tbdRoute, false).re.source
            ),
            dataRoute,
            fallback: ssgBlockingFallbackPages.has(tbdRoute)
              ? null
              : ssgStaticFallbackPages.has(tbdRoute)
              ? `${normalizedRoute}.html`
              : false,
            dataRouteRegex: normalizeRouteRegex(
              getNamedRouteRegex(
                dataRoute.replace(/\.json$/, ''),
                false
              ).re.source.replace(/\(\?:\\\/\)\?\$$/, '\\.json$')
            ),
          }
        })
        const prerenderManifest: PrerenderManifest = {
          version: 4,
          routes: finalPrerenderRoutes,
          dynamicRoutes: finalDynamicRoutes,
          notFoundRoutes: ssgNotFoundPaths,
          preview: previewProps,
        }
        NextBuildContext.previewModeId = previewProps.previewModeId
        NextBuildContext.fetchCacheKeyPrefix =
          config.experimental.fetchCacheKeyPrefix
        NextBuildContext.allowedRevalidateHeaderKeys =
          config.experimental.allowedRevalidateHeaderKeys

        await promises.writeFile(
          path.join(distDir, PRERENDER_MANIFEST),
          JSON.stringify(prerenderManifest),
          'utf8'
        )
        await promises.writeFile(
          path.join(distDir, PRERENDER_MANIFEST).replace(/\.json$/, '.js'),
          `self.__PRERENDER_MANIFEST=${JSON.stringify(prerenderManifest)}`,
          'utf8'
        )
        await generateClientSsgManifest(prerenderManifest, {
          distDir,
          buildId,
          locales: config.i18n?.locales || [],
        })
      } else {
        const prerenderManifest: PrerenderManifest = {
          version: 4,
          routes: {},
          dynamicRoutes: {},
          preview: previewProps,
          notFoundRoutes: [],
        }
        await promises.writeFile(
          path.join(distDir, PRERENDER_MANIFEST),
          JSON.stringify(prerenderManifest),
          'utf8'
        )
        await promises.writeFile(
          path.join(distDir, PRERENDER_MANIFEST).replace(/\.json$/, '.js'),
          `self.__PRERENDER_MANIFEST=${JSON.stringify(prerenderManifest)}`,
          'utf8'
        )
      }

      const images = { ...config.images }
      const { deviceSizes, imageSizes } = images
      ;(images as any).sizes = [...deviceSizes, ...imageSizes]
      ;(images as any).remotePatterns = (
        config?.images?.remotePatterns || []
      ).map((p: RemotePattern) => ({
        // Should be the same as matchRemotePattern()
        protocol: p.protocol,
        hostname: makeRe(p.hostname).source,
        port: p.port,
        pathname: makeRe(p.pathname ?? '**').source,
      }))

      await promises.writeFile(
        path.join(distDir, IMAGES_MANIFEST),
        JSON.stringify({
          version: 1,
          images,
        }),
        'utf8'
      )
      await promises.writeFile(
        path.join(distDir, EXPORT_MARKER),
        JSON.stringify({
          version: 1,
          hasExportPathMap: typeof config.exportPathMap === 'function',
          exportTrailingSlash: config.trailingSlash === true,
          isNextImageImported: isNextImageImported === true,
        }),
        'utf8'
      )
      await promises.unlink(path.join(distDir, EXPORT_DETAIL)).catch((err) => {
        if (err.code === 'ENOENT') {
          return Promise.resolve()
        }
        return Promise.reject(err)
      })

      if (config.output === 'standalone') {
        for (const file of [
          ...requiredServerFiles.files,
          path.join(config.distDir, SERVER_FILES_MANIFEST),
          ...loadedEnvFiles.reduce<string[]>((acc, envFile) => {
            if (['.env', '.env.production'].includes(envFile.path)) {
              acc.push(envFile.path)
            }
            return acc
          }, []),
        ]) {
          const filePath = path.join(dir, file)
          const outputPath = path.join(
            distDir,
            'standalone',
            path.relative(outputFileTracingRoot, filePath)
          )
          await promises.mkdir(path.dirname(outputPath), {
            recursive: true,
          })
          await promises.copyFile(filePath, outputPath)
        }
        await recursiveCopy(
          path.join(distDir, SERVER_DIRECTORY, 'pages'),
          path.join(
            distDir,
            'standalone',
            path.relative(outputFileTracingRoot, distDir),
            SERVER_DIRECTORY,
            'pages'
          ),
          { overwrite: true }
        )
        if (appDir) {
          await recursiveCopy(
            path.join(distDir, SERVER_DIRECTORY, 'app'),
            path.join(
              distDir,
              'standalone',
              path.relative(outputFileTracingRoot, distDir),
              SERVER_DIRECTORY,
              'app'
            ),
            { overwrite: true }
          )
        }
      }

      await nextBuildSpan.traceChild('print-tree-view').traceAsyncFn(() =>
        printTreeView(pageKeys, pageInfos, {
          distPath: distDir,
          buildId: buildId,
          pagesDir,
          useStatic404,
          pageExtensions: config.pageExtensions,
          appBuildManifest,
          buildManifest,
          middlewareManifest,
          gzipSize: config.experimental.gzipSize,
        })
      )

      if (debugOutput) {
        nextBuildSpan
          .traceChild('print-custom-routes')
          .traceFn(() => printCustomRoutes({ redirects, rewrites, headers }))
      }

      if (config.analyticsId) {
        console.log(
          chalk.bold.green('Next.js Speed Insights') +
            ' is enabled for this production build. ' +
            "You'll receive a Real Experience Score computed by all of your visitors."
        )
        console.log('')
      }

      if (Boolean(config.experimental.nextScriptWorkers)) {
        await nextBuildSpan
          .traceChild('verify-partytown-setup')
          .traceAsyncFn(async () => {
            await verifyPartytownSetup(
              dir,
              path.join(distDir, CLIENT_STATIC_FILES_PATH)
            )
          })
      }

      if (config.output === 'export') {
        const exportApp: typeof import('../export').default =
          require('../export').default

        const pagesWorker = createStaticWorker('pages')
        const appWorker = createStaticWorker('app')

        const options: ExportOptions = {
          isInvokedFromCli: false,
          nextConfig: config,
          hasAppDir,
          silent: true,
          threads: config.experimental.cpus,
          outdir: path.join(dir, configOutDir),
          exportAppPageWorker: sharedPool
            ? appWorker.exportPage.bind(appWorker)
            : undefined,
          exportPageWorker: sharedPool
            ? pagesWorker.exportPage.bind(pagesWorker)
            : undefined,
          endWorker: sharedPool
            ? async () => {
                await pagesWorker.end()
                await appWorker.end()
              }
            : undefined,
        }

        await exportApp(dir, options, nextBuildSpan)

        // ensure the worker is not left hanging
        pagesWorker.close()
        appWorker.close()
      }

      await nextBuildSpan
        .traceChild('telemetry-flush')
        .traceAsyncFn(() => telemetry.flush())
    })
    return buildResult
  } finally {
    // Ensure we wait for lockfile patching if present
    await lockfilePatchPromise.cur

    // Ensure all traces are flushed before finishing the command
    await flushAllTraces()
    teardownTraceSubscriber()
    teardownHeapProfiler()
    teardownCrashReporter()
  }
}<|MERGE_RESOLUTION|>--- conflicted
+++ resolved
@@ -1450,24 +1450,14 @@
                   ? 'edge'
                   : staticInfo?.runtime
 
-<<<<<<< HEAD
-                isServerComponent =
-                  pageType === 'app' &&
-                  staticInfo?.rsc !== RSC_MODULE_TYPES.client
-
-                if (pageType === 'app' || !isReservedPage(page)) {
-                  try {
-                    let edgeInfo: EdgeFunctionDefinition
-=======
                 if (!isCompile) {
                   isServerComponent =
                     pageType === 'app' &&
                     staticInfo?.rsc !== RSC_MODULE_TYPES.client
->>>>>>> 2f3a503d
 
                   if (pageType === 'app' || !isReservedPage(page)) {
                     try {
-                      let edgeInfo: any
+                      let edgeInfo: EdgeFunctionDefinition
 
                       if (isEdgeRuntime(pageRuntime)) {
                         if (pageType === 'app') {
@@ -1479,41 +1469,7 @@
                         const manifestKey =
                           pageType === 'pages' ? page : originalAppPath || ''
 
-<<<<<<< HEAD
-                    let isPageStaticSpan =
-                      checkPageSpan.traceChild('is-page-static')
-                    let workerResult = await isPageStaticSpan.traceAsyncFn(
-                      () => {
-                        return (
-                          pageType === 'app'
-                            ? appStaticWorkers
-                            : pagesStaticWorkers
-                        )!.isPageStatic({
-                          page,
-                          originalAppPath,
-                          distDir,
-                          configFileName,
-                          runtimeEnvConfig,
-                          httpAgentOptions: config.httpAgentOptions,
-                          locales: config.i18n?.locales,
-                          defaultLocale: config.i18n?.defaultLocale,
-                          parentId: isPageStaticSpan.id,
-                          pageRuntime,
-                          edgeInfo,
-                          pageType,
-                          hasServerComponents: !!appDir,
-                          incrementalCacheHandlerPath:
-                            config.experimental.incrementalCacheHandlerPath,
-                          isrFlushToDisk: config.experimental.isrFlushToDisk,
-                          maxMemoryCacheSize:
-                            config.experimental.isrMemoryCacheSize,
-                          nextConfigOutput: config.output,
-                          fetchCacheKeyPrefix:
-                            config.experimental.fetchCacheKeyPrefix,
-                        })
-=======
                         edgeInfo = middlewareManifest.functions[manifestKey]
->>>>>>> 2f3a503d
                       }
 
                       let isPageStaticSpan =
@@ -1544,6 +1500,8 @@
                             maxMemoryCacheSize:
                               config.experimental.isrMemoryCacheSize,
                             nextConfigOutput: config.output,
+                            fetchCacheKeyPrefix:
+                              config.experimental.fetchCacheKeyPrefix,
                           })
                         }
                       )
@@ -1720,18 +1678,6 @@
                         throw err
                       invalidPages.add(page)
                     }
-<<<<<<< HEAD
-                  } catch (err) {
-                    if (
-                      !isError(err) ||
-                      err.message !== 'INVALID_DEFAULT_EXPORT'
-                    ) {
-                      throw err
-                    }
-
-                    invalidPages.add(page)
-=======
->>>>>>> 2f3a503d
                   }
 
                   if (pageType === 'app') {
