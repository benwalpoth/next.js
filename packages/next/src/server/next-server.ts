--- conflicted
+++ resolved
@@ -1167,21 +1167,6 @@
     return requireFontManifest(this.distDir)
   }
 
-<<<<<<< HEAD
-  protected getServerComponentManifest() {
-    if (!this.hasAppDir) return undefined
-
-    try {
-      return loadManifest(
-        join(this.distDir, 'server', CLIENT_REFERENCE_MANIFEST + '.json')
-      )
-    } catch (e) {
-      return undefined
-    }
-  }
-
-=======
->>>>>>> a06775cd
   protected getNextFontManifest() {
     return loadManifest(
       join(this.distDir, 'server', NEXT_FONT_MANIFEST + '.json')
