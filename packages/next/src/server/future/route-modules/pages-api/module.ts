--- conflicted
+++ resolved
@@ -100,11 +100,6 @@
   PagesAPIRouteDefinition,
   PagesAPIUserlandModule
 > {
-<<<<<<< HEAD
-  public handle(): Promise<Response> {
-    throw new Error('Method not implemented.')
-  }
-
   constructor(options: PagesAPIRouteModuleOptions) {
     super(options)
 
@@ -115,8 +110,6 @@
     }
   }
 
-=======
->>>>>>> 61baae12
   /**
    *
    * @param req the incoming server request
